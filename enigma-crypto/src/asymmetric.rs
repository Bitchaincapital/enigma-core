--- conflicted
+++ resolved
@@ -1,16 +1,7 @@
 use crate::error::CryptoError;
-<<<<<<< HEAD
-use secp256k1::{self, PublicKey, SecretKey, SharedSecret, RecoveryId, Signature};
-use crate::localstd::string::ToString;
-use crate::localstd::format;
-use crate::{rand, hash::{self, Keccak256}};
-use enigma_types::DhKey;
-use rustc_hex::ToHex;
-=======
-use secp256k1::{PublicKey, SecretKey, SharedSecret};
-use crate::hash::Keccak256;
+use secp256k1::{PublicKey, SecretKey, SharedSecret,  RecoveryId, Signature};
+use crate::hash::{self, Keccak256};
 use enigma_types::{DhKey, PubKey};
->>>>>>> 3a7ae74a
 
 #[derive(Debug)]
 pub struct KeyPair {
@@ -65,15 +56,11 @@
     /// See More:
     ///     `https://tools.ietf.org/html/rfc5480#section-2.2`
     ///     `https://docs.rs/libsecp256k1/0.1.13/src/secp256k1/lib.rs.html#146`
-<<<<<<< HEAD
-    pub fn get_pubkey(&self) -> [u8; 64] {
+    pub fn get_pubkey(&self) -> PubKey {
         KeyPair::pubkey_object_to_pubkey(&self.pubkey)
     }
 
-    fn pubkey_object_to_pubkey(key: &PublicKey) -> [u8; 64] {
-=======
-    pub fn get_pubkey(&self) -> PubKey {
->>>>>>> 3a7ae74a
+    fn pubkey_object_to_pubkey(key: &PublicKey) -> PubKey {
         let mut sliced_pubkey: [u8; 64] = [0; 64];
         sliced_pubkey.clone_from_slice(&key.serialize()[1..65]);
         sliced_pubkey
