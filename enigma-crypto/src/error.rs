use failure::Fail;
use crate::localstd::fmt;

#[derive(Fail)]
#[cfg_attr(feature = "sgx", derive(Clone))]
pub enum CryptoError {
    DerivingKeyError { self_key: [u8; 64], other_key: [u8; 64] },
    MissingKeyError { key_type: &'static str },
    DecryptionError,
    ImproperEncryption,
    EncryptionError,
    SigningError { hashed_msg: [u8; 32] },
    ParsingError { sig:  [u8; 65] },
    RecoveryError { sig: [u8; 65] },
    #[cfg(feature = "asymmetric")]
    KeyError { key_type: &'static str, err: Option<secp256k1::Error> },
    #[cfg(not(feature = "asymmetric"))]
    KeyError { key_type: &'static str, err: Option<()> },
    #[cfg(feature = "std")]
    RandomError { err: rand_std::Error },
    #[cfg(feature = "sgx")]
    RandomError { err: sgx_types::sgx_status_t },
}

<<<<<<< HEAD
    #[fail(display = "Signing the message failed: {}", msg)]
    SigningError { msg: String },

    #[fail(display = "Recovering the message from the signature failed: {}", msg)]
    RecoveringError { msg: String },

    #[fail(display = "Failed Generating a: {}", err)]
    RandomError { err: String },

    #[fail(display = "IO Failure: {:?}", err)]
    IoError { err: io::Error },
=======
impl fmt::Display for CryptoError {
    fn fmt(&self, f: &mut fmt::Formatter) -> fmt::Result {
        use self::CryptoError::*;
        match &self {
            &DerivingKeyError{ self_key, other_key} => write!(f, "Failed to derive a key with ECDH: self: {:?}, other: {:?}", &self_key[..], &other_key[..]),
            &KeyError { key_type, err } => write!(f, "The {} Isn't valid, err: {:?}", key_type, err),
            &MissingKeyError { key_type } => write!(f, "The following key is missing: {}", key_type),
            &DecryptionError => write!(f, "Failed Decrypting"),
            &ImproperEncryption => write!(f, "Improper Encryption"),
            &EncryptionError => write!(f, "Failed Encrypting"),
            &SigningError { hashed_msg } => write!(f, "Signing the message failed, msg hash: {:?}", hashed_msg),
            &ParsingError { sig } => write!(f, "Parsing the signature failed, sig: {:?}", &sig[..]),
            &RecoveryError { sig } => write!(f, "Recovering the pubkey failed using the sig: {:?}", &sig[..]),
            #[cfg(any(feature = "std", feature = "sgx"))]
            &RandomError{ err } => write!(f, "Failed Generating a random. Error: {:?}", err),
        }
    }
>>>>>>> 62b99959
}

impl fmt::Debug for CryptoError {
    fn fmt(&self, f: &mut fmt::Formatter) -> fmt::Result {
        use self::CryptoError::*;
        match &self {
            DerivingKeyError{ self_key, other_key} => {
                let mut debug_builder = f.debug_struct("DerivingKeyError");
                debug_builder.field("self_key", &&self_key[..]);
                debug_builder.field("other_key", &&other_key[..]);
                debug_builder.finish()
            }
            KeyError { key_type, err } => {
                let mut debug_builder = f.debug_struct("KeyError");
                debug_builder.field("key_type", key_type);
                debug_builder.field("err", err);
                debug_builder.finish()
            },
            MissingKeyError { ref key_type } => {
                let mut debug_builder = f.debug_struct("MissingKeyError");
                debug_builder.field("key_type", key_type);
                debug_builder.finish()
            },
            DecryptionError => {
                let mut debug_builder = f.debug_tuple("DecryptionError");
                debug_builder.finish()
            },
            ImproperEncryption => {
                let mut debug_builder = f.debug_tuple("ImproperEncryption");
                debug_builder.finish()
            },
            EncryptionError => {
                let mut debug_builder = f.debug_tuple("EncryptionError");
                debug_builder.finish()
            },
            SigningError { ref hashed_msg } => {
                let mut debug_builder = f.debug_struct("DerivingKeyError");
                debug_builder.field("hashed_msg", hashed_msg);
                debug_builder.finish()
            },
            ParsingError { ref sig } => {
                let mut debug_builder = f.debug_struct("ParsingError");
                debug_builder.field("sig", &&sig[..]);
                debug_builder.finish()
            },
            RecoveryError { ref sig } => {
                let mut debug_builder = f.debug_struct("RecoveryError");
                debug_builder.field("self_key", &&sig[..]);
                debug_builder.finish()
            },
            #[cfg(any(feature = "std", feature = "sgx"))]
            RandomError{ ref err } => {
                let mut debug_builder = f.debug_struct("RandomError");
                debug_builder.field("err", err);
                debug_builder.finish()
            },
        }
    }
}<|MERGE_RESOLUTION|>--- conflicted
+++ resolved
@@ -22,19 +22,6 @@
     RandomError { err: sgx_types::sgx_status_t },
 }
 
-<<<<<<< HEAD
-    #[fail(display = "Signing the message failed: {}", msg)]
-    SigningError { msg: String },
-
-    #[fail(display = "Recovering the message from the signature failed: {}", msg)]
-    RecoveringError { msg: String },
-
-    #[fail(display = "Failed Generating a: {}", err)]
-    RandomError { err: String },
-
-    #[fail(display = "IO Failure: {:?}", err)]
-    IoError { err: io::Error },
-=======
 impl fmt::Display for CryptoError {
     fn fmt(&self, f: &mut fmt::Formatter) -> fmt::Result {
         use self::CryptoError::*;
@@ -52,7 +39,6 @@
             &RandomError{ err } => write!(f, "Failed Generating a random. Error: {:?}", err),
         }
     }
->>>>>>> 62b99959
 }
 
 impl fmt::Debug for CryptoError {
