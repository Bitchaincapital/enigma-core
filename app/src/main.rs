extern crate sgx_types;
extern crate sgx_urts;
extern crate base64;
// networking apt install libzmq3-dev
extern crate zmq; 
extern crate serde_json;
#[macro_use]
extern crate serde_derive;
extern crate serde;

use zmq::*;
use serde_json::*;

use sgx_types::*;
use std::io::{Read, Write};
use std::fs;
use std::path;
use std::env;
use std::vec;


// enigma modules 
mod esgx;
mod evm_u;
mod networking;

use esgx::general;
use esgx::equote;
<<<<<<< HEAD
use networking::surface_server;
use networking::constants;
=======
pub use esgx::general::ocall_get_home;

extern { fn ecall_get_signing_pubkey(eid: sgx_enclave_id_t, pubkey: &mut [u8; 64]) -> sgx_status_t; }
>>>>>>> 984b8bcf

#[allow(unused_variables, unused_mut)]
fn main() {
    /* this is an example of initiating an enclave */

    let enclave = match esgx::general::init_enclave() {
        Ok(r) => {
            println!("[+] Init Enclave Successful {}!", r.geteid());
            r
        },
        Err(x) => {
            println!("[-] Init Enclave Failed {}!", x.as_str());
            return;
        },
    };
<<<<<<< HEAD

=======
//    let spid = String::from("3DDB338BD52EE314B01F1E4E1E84E8AA");
    let spid = String::from("1601F95C39B9EA307FEAABB901ADC3EE");
    let tested_encoded_quote = equote::produce_quote(&enclave, &spid);
    println!("{:?}", &tested_encoded_quote);

    let mut pubme: [u8; 64] = [0; 64];
    unsafe {ecall_get_signing_pubkey(enclave.geteid(), &mut pubme)};
    println!("Returned Pub: {:?}", &pubme[..]);
>>>>>>> 984b8bcf
    enclave.destroy();
}

#[cfg(test)]
mod tests {
    use esgx::general;
    use esgx::general::init_enclave;
    use sgx_types::*;
    extern { fn ecall_run_tests(eid: sgx_enclave_id_t) -> sgx_status_t; }

    #[test]
    pub fn test_enclave_internal() {
        // initiate the enclave
        let enclave = match init_enclave() {
            Ok(r) => {
                println!("[+] Init Enclave Successful {}!", r.geteid());
                r
            },
            Err(x) => {
                println!("[-] Init Enclave Failed {}!", x.as_str());
                assert_eq!(0,1);
                return;
            },
        };
        let ret = unsafe { ecall_run_tests(enclave.geteid()) };
        assert_eq!(ret,sgx_status_t::SGX_SUCCESS);
        enclave.destroy();
    }
}<|MERGE_RESOLUTION|>--- conflicted
+++ resolved
@@ -26,14 +26,14 @@
 
 use esgx::general;
 use esgx::equote;
-<<<<<<< HEAD
+
 use networking::surface_server;
 use networking::constants;
-=======
+
 pub use esgx::general::ocall_get_home;
 
 extern { fn ecall_get_signing_pubkey(eid: sgx_enclave_id_t, pubkey: &mut [u8; 64]) -> sgx_status_t; }
->>>>>>> 984b8bcf
+
 
 #[allow(unused_variables, unused_mut)]
 fn main() {
@@ -49,9 +49,6 @@
             return;
         },
     };
-<<<<<<< HEAD
-
-=======
 //    let spid = String::from("3DDB338BD52EE314B01F1E4E1E84E8AA");
     let spid = String::from("1601F95C39B9EA307FEAABB901ADC3EE");
     let tested_encoded_quote = equote::produce_quote(&enclave, &spid);
@@ -60,7 +57,6 @@
     let mut pubme: [u8; 64] = [0; 64];
     unsafe {ecall_get_signing_pubkey(enclave.geteid(), &mut pubme)};
     println!("Returned Pub: {:?}", &pubme[..]);
->>>>>>> 984b8bcf
     enclave.destroy();
 }
 
