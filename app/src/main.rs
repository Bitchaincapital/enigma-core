--- conflicted
+++ resolved
@@ -10,29 +10,8 @@
 
 // enigma modules 
 pub mod esgx;
-<<<<<<< HEAD
-
-// write and read from files 
-use std::fs::File;
-use std::io::prelude::*;
-
-fn write(sealed_log_in : & [u8])->std::io::Result<()>{
-    let mut file = File::create("foo.txt")?;
-    file.write_all(sealed_log_in)?;
-    Ok(())
-}
-
-fn read(sealed_log_in : &mut [u8])-> std::io::Result<()>{
-    let mut file = File::open("foo.txt")?;
-    file.read(sealed_log_in)?;
-     Ok(())
-}
-
-
-=======
 pub mod evm_u;
         
->>>>>>> 6ca4c721
 #[allow(unused_variables, unused_mut)]
 fn main() { 
     
