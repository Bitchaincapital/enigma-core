use std::{fs::File, io::prelude::*, str, sync::Arc, thread};

use failure::Error;
use rustc_hex::ToHex;
use serde_derive::*;
use serde_json;
use sgx_types::sgx_enclave_id_t;
use web3::{
    futures::Future,
    transports::Http,
    types::{Address, H160, H256, U256},
    Web3,
};
use envy;

use boot_network::{deploy_scripts, keys_provider_http::PrincipalHttpServer, principal_utils::Principal};
use enigma_tools_u::{
    attestation_service::service,
    esgx::equote::retry_quote,
    web3_utils::enigma_contract::{ContractFuncs, ContractQueries, EnigmaContract},
};
use epoch_u::epoch_provider::EpochProvider;
use esgx;
use enigma_tools_u::common_u::errors::Web3Error;
use std::path::PathBuf;

#[derive(Serialize, Deserialize, Debug, Clone)]
pub struct PrincipalConfig {
    pub enigma_contract_path: String,
    pub enigma_contract_remote_path: String,
    pub enigma_contract_address: String,
    pub account_address: String,
    pub test_net: bool,
    pub with_private_key: bool,
    pub private_key: String,
    pub url: String,
    pub epoch_size: usize,
    pub polling_interval: u64,
    pub max_epochs: Option<usize>,
    pub spid: String,
    pub attestation_service_url: String,
    pub http_port: u16,
    pub confirmations: u64,
}

#[derive(Serialize, Deserialize, Debug, Clone)]
pub struct RegistrationParams {
    pub signing_address: String,
    pub report: String,
    pub signature: String,
}

pub struct ReportManager {
    pub config: PrincipalConfig,
    as_service: service::AttestationService,
    pub eid: sgx_enclave_id_t,
}

pub struct PrincipalManager {
    pub config: PrincipalConfig,
    pub contract: Arc<EnigmaContract>,
    pub report_manager: ReportManager,
    pub eid: sgx_enclave_id_t,
}

impl ReportManager {
    pub fn new(config: PrincipalConfig, eid: sgx_enclave_id_t) -> Result<Self, Error> {
        let as_service = service::AttestationService::new(&config.attestation_service_url);
        Ok(ReportManager { config, as_service, eid })
    }

    pub fn get_signing_address(&self) -> Result<String, Error> {
        let _signing_address = esgx::equote::get_register_signing_address(self.eid)?;
        let signing_address = _signing_address.to_vec().to_hex();
        Ok(signing_address)
    }

    #[logfn(DEBUG)]
    pub fn get_registration_params(&self) -> Result<RegistrationParams, Error> {
        let signing_address = self.get_signing_address()?;
        let sim_mode = option_env!("SGX_MODE").unwrap_or_default();
        println!("Using SGX_MODE: {:?}", sim_mode);
        println!("Fetching quote with SPID: {:?}", self.config.spid);
        let enc_quote = retry_quote(self.eid, &self.config.spid, 18)?;

        let report: String;
        let signature: String;
        if sim_mode == "SW" {
            // Software Mode
            println!("Simulation mode, using quote as report: {}", &enc_quote);
            report = enc_quote;
            signature = String::new();
        } else {
            // Hardware Mode
            println!("Hardware mode, fetching report from the Attestation Service");
            let response = self.as_service.get_report(enc_quote)?;
            report = response.result.report_string;
            signature = response.result.signature;
        }
        Ok(RegistrationParams { signing_address, report, signature })
    }
}

impl PrincipalConfig {
    // load json config into the struct
    #[logfn(DEBUG)]
    pub fn load_config(config_path: &str) -> Result<PrincipalConfig, Error> {
<<<<<<< HEAD
        info!("Loading Principal config: {:?}", config_path);
        let mut f = File::open(config_path)?;

        let mut contents = String::new();
        f.read_to_string(&mut contents)?;
        Ok(serde_json::from_str(&contents)?)
=======
        info!("loading Principal config");
        // All configurations from env should be with the same names of the
        // PrincipalConfig struct fields in uppercase letters
        match envy::from_env::<PrincipalConfig>() {
            Ok(config) => Ok(config),
            Err(_) => {
                info!("trying to load from path: {:?}", config_path);
                let mut f = File::open(config_path)?;

                let mut contents = String::new();
                f.read_to_string(&mut contents)?;

                Ok(serde_json::from_str(&contents)?)
            }
        }
>>>>>>> 87d8c9a7
    }
}
impl PrincipalManager {
    pub fn get_web3(&self) -> Arc<Web3<Http>> { Arc::clone(&self.contract.web3) }
}

// General interface of a Sampler == The entity that manages the principal node logic.
pub trait Sampler {
    /// load with config from file
    fn new(config: PrincipalConfig, contract: Arc<EnigmaContract>, report_manager: ReportManager) -> Result<Self, Error>
        where Self: Sized;

    fn get_signing_address(&self) -> Result<H160, Error>;

    fn get_contract_address(&self) -> Address;

    fn get_account_address(&self) -> Address;

    fn get_network_url(&self) -> String;

    fn get_block_number(&self) -> Result<U256, Error>;

    fn register<G: Into<U256>>(&self, signing_address: H160, gas_limit: G) -> Result<H256, Error>;

    fn verify_identity_or_register<G: Into<U256>>(&self, gas_limit: G) -> Result<Option<H256>, Error>;

    /// after initiation, this will run the principal node and block.
    fn run<G: Into<U256>>(&self, path: PathBuf, reset_epoch: bool, gas: G) -> Result<(), Error>;
}

impl Sampler for PrincipalManager {
    fn new(config: PrincipalConfig, contract: Arc<EnigmaContract>, report_manager: ReportManager) -> Result<Self, Error> {
        let eid = report_manager.eid;
        //        let registration_params = report_manager.get_registration_params()?;
        Ok(PrincipalManager { config, contract, report_manager, eid })
    }

    fn get_signing_address(&self) -> Result<H160, Error> {
        let sig_addr = self.report_manager.get_signing_address()?;
        Ok(sig_addr.parse()?)
    }

    fn get_contract_address(&self) -> Address { self.contract.address() }

    // noinspection RsBorrowChecker
    fn get_account_address(&self) -> Address { self.contract.account }

    fn get_network_url(&self) -> String { self.config.url.clone() }

    fn get_block_number(&self) -> Result<U256, Error> {
        let block_number = match self.get_web3().eth().block_number().wait() {
            Ok(block_number) => block_number,
            Err(err) => return Err(Web3Error {
                message: format!("Current block number not available: {:?}", err),
            }.into()),
        };
        Ok(block_number)
    }

    #[logfn(DEBUG)]
    fn register<G: Into<U256>>(&self, signing_address: H160, gas_limit: G) -> Result<H256, Error> {
        let registration_params = self.report_manager.get_registration_params()?;
        println!("Registering worker");
        let receipt = self.contract.register(
            signing_address,
            registration_params.report,
            registration_params.signature,
            gas_limit,
            self.config.confirmations as usize,
        )?;
        Ok(receipt.transaction_hash)
    }

    /// Verifies whether the worker is registered in the Enigma contract.
    /// If not, create a `register` transaction.
    ///
    /// # Arguments
    ///
    /// * `gas_limit` - The gas limit of the `register` transaction
    #[logfn(DEBUG)]
    fn verify_identity_or_register<G: Into<U256>>(&self, gas_limit: G) -> Result<Option<H256>, Error> {
        let signing_address = self.get_signing_address()?;
        let registered_signing_address = self.contract.get_signing_address()?;
        if signing_address == registered_signing_address {
            info!("Signing address already registered: {:?}", registered_signing_address);
            Ok(None)
        } else {
            let tx = self.register(signing_address, gas_limit)?;
            info!("Registered worker tx: {:?}", tx);
            Ok(Some(tx))
        }
    }

    /// Warms up the application.
    /// 1. Register the worker if not already registered
    /// 2. Create an `EpochProvider` which loads the local `EpochState` if available
    /// 3. Start the JSON-RPC server
    /// 4. Watch the blocks for new epochs
    ///
    /// # Arguments
    ///
    /// * `path` - path to the directory in which we store the epoch state.
    /// * `reset_epoch` - If true, reset the epoch state
    /// * `gas_limit` - The gas limit for all Enigma contract transactions
    #[logfn(INFO)]
    fn run<G: Into<U256>>(&self, path: PathBuf, reset_epoch: bool, gas_limit: G) -> Result<(), Error> {
        let gas_limit: U256 = gas_limit.into();
        self.verify_identity_or_register(gas_limit)?;
        // get enigma contract
        // Start the WorkerParameterized Web3 log filter
        let eid: Arc<sgx_enclave_id_t> = Arc::new(self.eid);
        let epoch_provider = Arc::new(EpochProvider::new(eid, path, self.contract.clone())?);
        if reset_epoch {
            epoch_provider.epoch_state_manager.reset()?;
        }

        // Start the JSON-RPC Server
        let port = self.config.http_port;
        let server_ep = Arc::clone(&epoch_provider);
        thread::spawn(move || {
            println!("Starting the JSON RPC Server");
            let server = PrincipalHttpServer::new(server_ep, port);
            server.start();
        });

        // watch blocks
        let polling_interval = self.config.polling_interval;
        let epoch_size = self.config.epoch_size;
        self.contract.watch_blocks(
            epoch_size,
            polling_interval,
            epoch_provider,
            gas_limit,
            self.config.confirmations as usize,
            self.config.max_epochs,
        );
        Ok(())
    }
}

/// Helper method to start 'miner' that simulates blocks.
pub fn run_miner(account: Address, w3: Arc<Web3<Http>>, interval: u64) -> thread::JoinHandle<()> {
    thread::spawn(move || {
        deploy_scripts::forward_blocks(&Arc::clone(&w3), interval, account).unwrap();
    })
}

//////////////////////// TESTS  /////////////////////////////////////////

#[cfg(test)]
mod test {
    extern crate tempfile;
    use std::{env, path::Path, sync::Arc, thread, time};
    use self::tempfile::TempDir;

    use web3::{
        futures::{Future, stream::Stream},
        transports::Http,
        types::{FilterBuilder, Log},
        Web3,
    };

    use enigma_tools_u::web3_utils::{enigma_contract::EnigmaContract, w3utils};
    use epoch_u::epoch_types::{WorkersParameterizedEvent, WORKER_PARAMETERIZED_EVENT};
    use esgx::general::init_enclave_wrapper;

    use super::*;

    const GAS_LIMIT: usize = 5999999;
    /// This function is important to enable testing both on the CI server and local.
        /// On the CI Side:
        /// The ethereum network url is being set into env variable 'NODE_URL' and taken from there.
        /// Anyone can modify it by simply doing $export NODE_URL=<some ethereum node url> and then running the tests.
        /// The default is set to ganache cli "http://localhost:8545"
    pub fn get_node_url() -> String { env::var("NODE_URL").unwrap_or(String::from("http://localhost:8545")) }

    /// helps in assertion to check if a random event was indeed broadcast.
    pub fn filter_random(w3: &Arc<Web3<Http>>, contract_addr: Option<&str>, event_name: &str) -> Result<Vec<Log>, Error> {
        let logs = w3utils::filter_blocks(w3, contract_addr, event_name)?;
        Ok(logs)
    }

    #[logfn(DEBUG)]
    pub fn get_config() -> Result<PrincipalConfig, Error> {
        let config_path = "../app/tests/principal_node/config/principal_test_config.json";
        let config = PrincipalConfig::load_config(config_path)?;
        Ok(config)
    }

    pub fn init_no_deploy(eid: u64) -> Result<PrincipalManager, Error> {
        let mut config = get_config()?;
        let enclave_manager = ReportManager::new(config.clone(), eid)?;

        let contract = Arc::new(EnigmaContract::from_deployed(
            &config.enigma_contract_address,
            Path::new(&config.enigma_contract_path),
            Some(&config.account_address),
            &config.url,
        )?);
        let _gas_limit = 5_999_999;
        config.max_epochs = None;
        let principal: PrincipalManager = PrincipalManager::new(config.clone(), contract, enclave_manager).unwrap();
        Ok(principal)
    }

    // TODO: The two tests below require the Enigma contract to be deployed
    /// Not a standalone unit test, must be coordinated with the Enigma Contract tests
    #[test]
    #[ignore]
    fn test_set_worker_params() {
        let tempdir = tempfile::tempdir().unwrap();
        let gas_limit: U256 = 5999999.into();
        let enclave = init_enclave_wrapper().unwrap();
        let eid = enclave.geteid();
        let principal = init_no_deploy(eid).unwrap();
        principal.verify_identity_or_register(gas_limit).unwrap();

        let block_number = principal.get_block_number().unwrap();
        let eid_safe = Arc::new(eid);
        let epoch_provider = EpochProvider::new(eid_safe, tempdir.into_path(), principal.contract.clone()).unwrap();
        epoch_provider.epoch_state_manager.reset().unwrap();
        epoch_provider.set_worker_params(block_number, gas_limit, 0).unwrap();
    }

    /// This test is more like a system-test than a unit-test.
    /// It is only dependent on an ethereum node running under the NODE_URL evn var or the default localhost:8545
    /// First it deploys all the contracts related (EnigmaToken, Enigma) and runs miner to simulate blocks.
    /// Second, it spawns a background thread to poll for events and searchses for the WorkersParameterized event.
    /// Then, the principal register (full process including quote) and then,
    ///  starts watching blocks and emits random with WorkersParameterized event.
    /// The testing is looking for atleast 2 emmits of the WorkersParameterized event and compares the event triggerd
    /// If the event name is different or if it takes more than 30 seconds then the test will fail.
    #[test]
    #[ignore]
    fn test_full_principal_logic() {
        let tempdir = tempfile::tempdir().unwrap();
        let _gas_limit: U256 = 5999999.into();
        let enclave = init_enclave_wrapper().unwrap();
        let eid = enclave.geteid();
        let principal = init_no_deploy(eid).unwrap();
        let account = principal.get_account_address();

        // run simulated miner
        run_miner(account, Arc::clone(&principal.contract.web3), 1);

        let contract = Arc::clone(&principal.contract);
        let child = thread::spawn(move || {
            let event = WorkersParameterizedEvent::new();
            let event_sig = event.0.signature();
            let filter = FilterBuilder::default()
                .address(vec![contract.address()])
                .topics(Some(vec![event_sig.into()]), None, None, None)
                .build();

            let event_future = contract
                .web3
                .eth_filter()
                .create_logs_filter(filter)
                .then(|filter| {
                    filter.unwrap().stream(time::Duration::from_secs(1)).for_each(|log| {
                        println!("Got {} log: {:?}", WORKER_PARAMETERIZED_EVENT, log);
                        Ok(())
                    })
                })
                .map_err(|err| eprintln!("Unable to process WorkersParameterized log: {:?}", err));
            event_future.wait().unwrap();
        });

        // run principal
        principal.run(tempdir.into_path(), true, GAS_LIMIT).unwrap();
        child.join().unwrap();
    }

    #[test]
    fn test_load_config_from_env() {
        env::set_var("ENIGMA_CONTRACT_PATH", "../app/tests/principal_node/contracts/IEnigma.json");
        env::set_var("ENIGMA_CONTRACT_REMOTE_PATH","");
        env::set_var("ENIGMA_CONTRACT_ADDRESS", "59d3631c86BbE35EF041872d502F218A39FBa150");
        env::set_var("ACCOUNT_ADDRESS","1df62f291b2e969fb0849d99d9ce41e2f137006e");
        env::set_var("TEST_NET","true");
        env::set_var("WITH_PRIVATE_KEY", "false");
        env::set_var("PRIVATE_KEY", "");
        env::set_var("URL", "http://172.20.0.2:9545");
        env::set_var("EPOCH_SIZE", "10");
        env::set_var("POLLING_INTERVAL", "1");
        env::set_var("MAX_EPOCHS","10");
        env::set_var("SPID", "B0335FD3BC1CCA8F804EB98A6420592D");
        env::set_var("ATTESTATION_SERVICE_URL", "https://sgx.enigma.co/api");
        env::set_var("HTTP_PORT","3040");
        env::set_var("CONFIRMATIONS","0");
        let config = PrincipalConfig::load_config("this is not a path").unwrap();
        assert_eq!(config.polling_interval, 1);
        assert_eq!(config.http_port, 3040);
    }
}<|MERGE_RESOLUTION|>--- conflicted
+++ resolved
@@ -105,14 +105,6 @@
     // load json config into the struct
     #[logfn(DEBUG)]
     pub fn load_config(config_path: &str) -> Result<PrincipalConfig, Error> {
-<<<<<<< HEAD
-        info!("Loading Principal config: {:?}", config_path);
-        let mut f = File::open(config_path)?;
-
-        let mut contents = String::new();
-        f.read_to_string(&mut contents)?;
-        Ok(serde_json::from_str(&contents)?)
-=======
         info!("loading Principal config");
         // All configurations from env should be with the same names of the
         // PrincipalConfig struct fields in uppercase letters
@@ -128,7 +120,6 @@
                 Ok(serde_json::from_str(&contents)?)
             }
         }
->>>>>>> 87d8c9a7
     }
 }
 impl PrincipalManager {
