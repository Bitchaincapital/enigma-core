use enigma_tools_u::{self, esgx::general::storage_dir};
use sgx_types::*;
use sgx_urts::SgxEnclave;
use std::{fs, path};

static ENCLAVE_FILE: &'static str = "../bin/enclave.signed.so";
pub static ENCLAVE_DIR: &'static str = ".enigma";
pub static EPOCH_DIR: &'static str = "epoch";
pub static EPOCH_FILE: &'static str = "epoch-state.msgpack";
pub static STATE_KEYS_DIR: &'static str = "state-keys";

#[logfn(INFO)]
pub fn init_enclave_wrapper() -> SgxResult<SgxEnclave> {
<<<<<<< HEAD
    // Create a storage folders for storage (Sealed info, epoch, etc)
    // If a storage folder is inaccessible, km has wrong functionality
=======
    // Create folders for storage (Sealed info, token, etc)
    // If the storage folder is inaccessible, KM wouldn't operate properly
>>>>>>> 76211f66
    let storage_path = storage_dir(ENCLAVE_DIR).unwrap();
    fs::create_dir_all(&storage_path).map_err(|e| { format_err!("Unable to create the storage directory {}: {}", storage_path.display(), e) }).unwrap();
    let epoch_storage_path = storage_path.join(EPOCH_DIR);
    fs::create_dir_all(&epoch_storage_path).map_err(|e| { format_err!("Unable to create the epoch storage directory {}: {}", epoch_storage_path.display(), e) }).unwrap();
    let state_storage_path = storage_path.join(STATE_KEYS_DIR);
    fs::create_dir_all(&state_storage_path).map_err(|e| { format_err!("Unable to create the state storage directory {}: {}", state_storage_path.display(), e) }).unwrap();

    enigma_tools_u::esgx::init_enclave(&ENCLAVE_FILE)
}<|MERGE_RESOLUTION|>--- conflicted
+++ resolved
@@ -11,13 +11,8 @@
 
 #[logfn(INFO)]
 pub fn init_enclave_wrapper() -> SgxResult<SgxEnclave> {
-<<<<<<< HEAD
     // Create a storage folders for storage (Sealed info, epoch, etc)
     // If a storage folder is inaccessible, km has wrong functionality
-=======
-    // Create folders for storage (Sealed info, token, etc)
-    // If the storage folder is inaccessible, KM wouldn't operate properly
->>>>>>> 76211f66
     let storage_path = storage_dir(ENCLAVE_DIR).unwrap();
     fs::create_dir_all(&storage_path).map_err(|e| { format_err!("Unable to create the storage directory {}: {}", storage_path.display(), e) }).unwrap();
     let epoch_storage_path = storage_path.join(EPOCH_DIR);
