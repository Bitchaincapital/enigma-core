--- conflicted
+++ resolved
@@ -41,305 +41,276 @@
         Ok(epoch_provider)
     }
 
-<<<<<<< HEAD
     fn get_state_file_path() -> PathBuf {
         let mut path = storage_dir(ENCLAVE_DIR).expect(".enigma folder not found");
         path.push(EPOCH_DIR);
-=======
-    fn get_state_file_path() -> Result<PathBuf, Error> {
-        let mut path = storage_dir(ENCLAVE_DIR)?;
-        match fs::create_dir(&path) {
-            Ok(_) => (),
-            Err(e) => match e.kind() {
-                io::ErrorKind::AlreadyExists => (),
-                _ => return Err(e.into())
-            }
-        };
->>>>>>> 71c64ef0
-        path.push("epoch-state.msgpack");
-        Ok(path)
-    }
-
-    #[logfn(DEBUG)]
-<<<<<<< HEAD
-    pub fn read_epoch_state() -> Result<Option<EpochState>, Error> {
-        let epoch_state = match File::open(Self::get_state_file_path()) {
-=======
-    fn read_epoch_state() -> Result<Option<EpochState>, Error> {
-        let path = Self::get_state_file_path()?;
-        let epoch_state = match File::open(path) {
->>>>>>> 71c64ef0
-            Ok(mut f) => {
-                let mut buf = Vec::new();
-                f.read_to_end(&mut buf)?;
-                let mut des = Deserializer::new(&buf[..]);
-                let epoch_state: Option<EpochState> = match Deserialize::deserialize(&mut des) {
-                    Ok(value) => Some(value),
-                    Err(err) => {
-                        eprintln!("Unable to read block state file: {:?}", err);
+        fn get_state_file_path() -> Result<PathBuf, Error> {
+            let mut path = storage_dir(ENCLAVE_DIR)?;
+            match fs::create_dir(&path) {
+                Ok(_) => (),
+                Err(e) => match e.kind() {
+                    io::ErrorKind::AlreadyExists => (),
+                    _ => return Err(e.into())
+                }
+            };
+            path.push("epoch-state.msgpack");
+            Ok(path)
+        }
+
+        #[logfn(DEBUG)]
+        pub fn read_epoch_state() -> Result<Option<EpochState>, Error> {
+            let epoch_state = match File::open(Self::get_state_file_path()) {
+                fn
+            read_epoch_state() -> Result < Option < EpochState >, Error > {
+                let path = Self::get_state_file_path()?;
+                let epoch_state = match File::open(path) {
+                    Ok(mut f) => {
+                        let mut buf = Vec::new();
+                        f.read_to_end(&mut buf)?;
+                        let mut des = Deserializer::new(&buf[..]);
+                        let epoch_state: Option<EpochState> = match Deserialize::deserialize(&mut des) {
+                            Ok(value) => Some(value),
+                            Err(err) => {
+                                eprintln!("Unable to read block state file: {:?}", err);
+                                None
+                            }
+                        };
+                        epoch_state
+                    }
+                    Err(_) => {
+                        println!("No existing epoch state, starting with block 0");
                         None
                     }
                 };
-                epoch_state
-            }
-            Err(_) => {
-                println!("No existing epoch state, starting with block 0");
-                None
-            }
-        };
-        Ok(epoch_state)
-    }
-
-<<<<<<< HEAD
-    #[logfn(DEBUG)]
-    pub fn write_epoch_state(epoch_state: Option<EpochState>) -> Result<(), Error> {
-        let path = Self::get_state_file_path();
-=======
-    fn write_epoch_state(epoch_state: Option<EpochState>) -> Result<(), Error> {
-        let path = Self::get_state_file_path()?;
->>>>>>> 71c64ef0
-        match epoch_state {
-            Some(epoch_state) => {
-                let mut file = File::create(path)?;
-                let mut buf = Vec::new();
-                epoch_state.serialize(&mut Serializer::new(&mut buf))?;
-                file.write_all(&buf)?;
-            }
-            None => {
-                match fs::remove_file(path) {
-                    Ok(res) => println!("Epoch state file removed: {:?}", res),
-                    Err(_err) => eprintln!("No epoch state file to remove"),
+                Ok(epoch_state)
+            }
+
+            #[logfn(DEBUG)]
+            fn write_epoch_state(epoch_state: Option<EpochState>) -> Result<(), Error> {
+                let path = Self::get_state_file_path()?;
+                match epoch_state {
+                    Some(epoch_state) => {
+                        let mut file = File::create(path)?;
+                        let mut buf = Vec::new();
+                        epoch_state.serialize(&mut Serializer::new(&mut buf))?;
+                        file.write_all(&buf)?;
+                    }
+                    None => {
+                        match fs::remove_file(path) {
+                            Ok(res) => println!("Epoch state file removed: {:?}", res),
+                            Err(_err) => eprintln!("No epoch state file to remove"),
+                        }
+                    }
+                };
+                Ok(())
+            }
+
+            #[logfn(DEBUG)]
+            fn parse_worker_parameterized(&self, receipt: &TransactionReceipt) -> Result<Log, Error> {
+                let log = receipt.logs[0].clone();
+                let raw_log = RawLog { topics: log.topics, data: log.data.0 };
+                let event = WorkersParameterizedEvent::new();
+                let result = match event.0.parse_log(raw_log) {
+                    Ok(result) => result,
+                    Err(_) => bail!("Unable to parse WorkersParameterized"),
+                };
+                println!("Parsed the WorkerParameterized event: {:?}", result);
+                Ok(result)
+            }
+
+            /// Returns the `EpochState` stored in memory
+            pub fn get_state(&self) -> Result<EpochState, Error> {
+                let guard = match self.epoch_state.try_lock() {
+                    Ok(guard) => guard,
+                    Err(_) => bail!("Unable to lock Epoch Marker Mutex."),
+                };
+                let epoch_state = match guard.deref() {
+                    Some(epoch_state) => epoch_state.clone(),
+                    None => bail!("EpochState not set."),
+                };
+                mem::drop(guard);
+                Ok(epoch_state)
+            }
+
+            /// Reset the `EpochState` stores in memory
+            pub fn reset_epoch_state(&self) -> Result<(), Error> {
+                self.set_or_clear_epoch_state(None)
+            }
+
+            fn set_epoch_state(&self, epoch_state: EpochState) -> Result<(), Error> {
+                self.set_or_clear_epoch_state(Some(epoch_state))
+            }
+
+            #[logfn(DEBUG)]
+            fn set_or_clear_epoch_state(&self, epoch_state: Option<EpochState>) -> Result<(), Error> {
+                println!("Replacing EpochState mutex: {:?}", epoch_state);
+                let mut guard = match self.epoch_state.try_lock() {
+                    Ok(guard) => guard,
+                    Err(_) => bail!("Unable to lock Epoch Marker Mutex"),
+                };
+                let prev = mem::replace(&mut *guard, epoch_state.clone());
+                println!("Replaced EpochState: {:?} with: {:?}", prev, epoch_state);
+                mem::drop(guard);
+                match Self::write_epoch_state(epoch_state) {
+                    Ok(_) => println!("Stored the Epoch Marker to disk"),
+                    Err(err) => bail!(err),
+                };
+                Ok(())
+            }
+
+            /// Get the confirmed state if available. Bail if not.
+            /// The confirmed state contains the selected worker cache.
+            #[logfn(DEBUG)]
+            pub fn get_confirmed(&self) -> Result<ConfirmedEpochState, Error> {
+                let guard = match self.epoch_state.try_lock() {
+                    Ok(guard) => guard,
+                    Err(_) => bail!("Unable to lock Epoch Marker Mutex."),
+                };
+                let confirmed_state = match guard.deref() {
+                    Some(epoch_state) => match &epoch_state.confirmed_state {
+                        Some(confirmed_state) => confirmed_state.clone(),
+                        None => bail!("Epoch Marker not confirmed yet."),
+                    },
+                    None => bail!("Unable to get seed without an Epoch Marker."),
+                };
+                mem::drop(guard);
+                Ok(confirmed_state)
+            }
+
+            #[logfn(DEBUG)]
+            fn verify_worker_params(&self) -> Result<(), Error> {
+                let epoch_state = self.get_state()?;
+                println!("Verifying existing epoch state in the enclave: {:?}", epoch_state);
+                match self.get_confirmed() {
+                    Ok(confirmed) => {
+                        let block_number = confirmed.block_number;
+                        let (workers, stakes) = self.contract.get_active_workers(block_number)?;
+                        let worker_params = InputWorkerParams { block_number, workers, stakes };
+                        set_worker_params(*self.eid, &worker_params, Some(epoch_state))?;
+                    }
+                    Err(_) => {
+                        println!("Skipping verification of unconfirmed EpochState.");
+                    }
+                };
+                Ok(())
+            }
+
+            /// Seal the epoch data in the enclave, get a random seed and submit to the Enigma contract
+            /// The enclave signs on:
+            ///  - The worker parameters active at the specified block number
+            ///  - The random seed generated by the enclave
+            ///  - The sealed nonce incremented for each random seed generated
+            /// The Enigma contract verifies the signature. It will revert if:
+            ///  - The nonce incremented by the contract does not match the nonce incremented by the enclave
+            ///    this prevents the Principal node operator from updating the seed without publishing
+            ///    a transaction.
+            ///  - The list of active worker parameters does not match the sealed epoch data. This prevents
+            ///    the enclave operator from tempering with worker parameters in order to modify the
+            ///    result of the worker selection.
+            ///
+            /// # Arguments
+            ///
+            /// * `block_number` - The block number marking the active worker list
+            /// * `gas_limit` - The gas limit of the `setWorkersParams` transaction
+            /// * `confirmations` - The number of blocks required to confirm the `setWorkersParams` transaction
+            pub fn set_worker_params<G: Into<U256>>(&self, block_number: U256, gas_limit: G, confirmations: usize) -> Result<H256, Error> {
+                self.set_worker_params_internal(block_number, gas_limit, confirmations, None)
+            }
+
+            /// Similar to `set_worker_params` but using the EpochState in storage
+            ///
+            /// # Arguments
+            ///
+            /// * `block_number` - The block number marking the active worker list
+            /// * `gas_limit` - The gas limit of the `setWorkersParams` transaction
+            /// * `confirmations` - The number of blocks required to confirm the `setWorkersParams` transaction
+            #[logfn(DEBUG)]
+            pub fn confirm_worker_params<G: Into<U256>>(&self, block_number: U256, gas_limit: G, confirmations: usize) -> Result<H256, Error> {
+                let epoch_state = self.get_state()?;
+                println!("Confirming EpochState by verifying with the enclave and calling setWorkerParams: {:?}", epoch_state);
+                self.set_worker_params_internal(block_number, gas_limit, confirmations, Some(epoch_state))
+            }
+
+            #[logfn(DEBUG)]
+            fn set_worker_params_internal<G: Into<U256>>(&self, block_number: U256, gas_limit: G, confirmations: usize, epoch_state: Option<EpochState>) -> Result<H256, Error> {
+                let result = self.contract.get_active_workers(block_number)?;
+                let worker_params = InputWorkerParams { block_number, workers: result.0, stakes: result.1 };
+                let mut epoch_state = set_worker_params(*self.eid, &worker_params, epoch_state)?;
+                println!("Storing unconfirmed EpochState: {:?}", epoch_state);
+                self.set_epoch_state(epoch_state.clone())?;
+                println!("Waiting for setWorkerParams({:?}, {:?}, {:?})", block_number, epoch_state.seed, epoch_state.sig);
+                let receipt = self.contract.set_workers_params(block_number, epoch_state.seed, epoch_state.sig.clone(), gas_limit, confirmations)?;
+                println!("Got the receipt: {:?}", receipt);
+                let log = self.parse_worker_parameterized(&receipt)?;
+                match log.params.into_iter().find(|x| x.name == "firstBlockNumber") {
+                    Some(param) => {
+                        let block_number = param.value.to_uint().unwrap();
+                        self.confirm_epoch(&mut epoch_state, block_number, worker_params)?;
+                        println!("Storing confirmed EpochState: {:?}", epoch_state);
+                        self.set_epoch_state(epoch_state)?;
+                        Ok(receipt.transaction_hash)
+                    }
+                    None => bail!("firstBlockNumber not found in receipt log"),
                 }
             }
-        };
-        Ok(())
-    }
-
-    #[logfn(DEBUG)]
-    fn parse_worker_parameterized(&self, receipt: &TransactionReceipt) -> Result<Log, Error> {
-        let log = receipt.logs[0].clone();
-        let raw_log = RawLog { topics: log.topics, data: log.data.0 };
-        let event = WorkersParameterizedEvent::new();
-        let result = match event.0.parse_log(raw_log) {
-            Ok(result) => result,
-            Err(_) => bail!("Unable to parse WorkersParameterized"),
-        };
-        println!("Parsed the WorkerParameterized event: {:?}", result);
-        Ok(result)
-    }
-
-    /// Returns the `EpochState` stored in memory
-    pub fn get_state(&self) -> Result<EpochState, Error> {
-        let guard = match self.epoch_state.try_lock() {
-            Ok(guard) => guard,
-            Err(_) => bail!("Unable to lock Epoch Marker Mutex."),
-        };
-        let epoch_state = match guard.deref() {
-            Some(epoch_state) => epoch_state.clone(),
-            None => bail!("EpochState not set."),
-        };
-        mem::drop(guard);
-        Ok(epoch_state)
-    }
-
-    /// Reset the `EpochState` stores in memory
-    pub fn reset_epoch_state(&self) -> Result<(), Error> {
-        self.set_or_clear_epoch_state(None)
-    }
-
-    fn set_epoch_state(&self, epoch_state: EpochState) -> Result<(), Error> {
-        self.set_or_clear_epoch_state(Some(epoch_state))
-    }
-
-    #[logfn(DEBUG)]
-    fn set_or_clear_epoch_state(&self, epoch_state: Option<EpochState>) -> Result<(), Error> {
-        println!("Replacing EpochState mutex: {:?}", epoch_state);
-        let mut guard = match self.epoch_state.try_lock() {
-            Ok(guard) => guard,
-            Err(_) => bail!("Unable to lock Epoch Marker Mutex"),
-        };
-        let prev = mem::replace(&mut *guard, epoch_state.clone());
-        println!("Replaced EpochState: {:?} with: {:?}", prev, epoch_state);
-        mem::drop(guard);
-        match Self::write_epoch_state(epoch_state) {
-            Ok(_) => println!("Stored the Epoch Marker to disk"),
-            Err(err) => bail!(err),
-        };
-        Ok(())
-    }
-
-    /// Get the confirmed state if available. Bail if not.
-    /// The confirmed state contains the selected worker cache.
-    #[logfn(DEBUG)]
-    pub fn get_confirmed(&self) -> Result<ConfirmedEpochState, Error> {
-        let guard = match self.epoch_state.try_lock() {
-            Ok(guard) => guard,
-            Err(_) => bail!("Unable to lock Epoch Marker Mutex."),
-        };
-        let confirmed_state = match guard.deref() {
-            Some(epoch_state) => match &epoch_state.confirmed_state {
-                Some(confirmed_state) => confirmed_state.clone(),
-                None => bail!("Epoch Marker not confirmed yet."),
-            },
-            None => bail!("Unable to get seed without an Epoch Marker."),
-        };
-        mem::drop(guard);
-        Ok(confirmed_state)
-    }
-
-    #[logfn(DEBUG)]
-    fn verify_worker_params(&self) -> Result<(), Error> {
-        let epoch_state = self.get_state()?;
-        println!("Verifying existing epoch state in the enclave: {:?}", epoch_state);
-        match self.get_confirmed() {
-            Ok(confirmed) => {
-                let block_number = confirmed.block_number;
-                let (workers, stakes) = self.contract.get_active_workers(block_number)?;
-                let worker_params = InputWorkerParams { block_number, workers, stakes };
-                set_worker_params(*self.eid, &worker_params, Some(epoch_state))?;
-            }
-            Err(_) => {
-                println!("Skipping verification of unconfirmed EpochState.");
-            }
-        };
-        Ok(())
-    }
-
-    /// Seal the epoch data in the enclave, get a random seed and submit to the Enigma contract
-    /// The enclave signs on:
-    ///  - The worker parameters active at the specified block number
-    ///  - The random seed generated by the enclave
-    ///  - The sealed nonce incremented for each random seed generated
-    /// The Enigma contract verifies the signature. It will revert if:
-    ///  - The nonce incremented by the contract does not match the nonce incremented by the enclave
-    ///    this prevents the Principal node operator from updating the seed without publishing
-    ///    a transaction.
-    ///  - The list of active worker parameters does not match the sealed epoch data. This prevents
-    ///    the enclave operator from tempering with worker parameters in order to modify the
-    ///    result of the worker selection.
-    ///
-    /// # Arguments
-    ///
-    /// * `block_number` - The block number marking the active worker list
-    /// * `gas_limit` - The gas limit of the `setWorkersParams` transaction
-    /// * `confirmations` - The number of blocks required to confirm the `setWorkersParams` transaction
-    pub fn set_worker_params<G: Into<U256>>(&self, block_number: U256, gas_limit: G, confirmations: usize) -> Result<H256, Error> {
-        self.set_worker_params_internal(block_number, gas_limit, confirmations, None)
-    }
-
-    /// Similar to `set_worker_params` but using the EpochState in storage
-    ///
-    /// # Arguments
-    ///
-    /// * `block_number` - The block number marking the active worker list
-    /// * `gas_limit` - The gas limit of the `setWorkersParams` transaction
-    /// * `confirmations` - The number of blocks required to confirm the `setWorkersParams` transaction
-    #[logfn(DEBUG)]
-    pub fn confirm_worker_params<G: Into<U256>>(&self, block_number: U256, gas_limit: G, confirmations: usize) -> Result<H256, Error> {
-        let epoch_state = self.get_state()?;
-        println!("Confirming EpochState by verifying with the enclave and calling setWorkerParams: {:?}", epoch_state);
-        self.set_worker_params_internal(block_number, gas_limit, confirmations, Some(epoch_state))
-    }
-
-    #[logfn(DEBUG)]
-    fn set_worker_params_internal<G: Into<U256>>(&self, block_number: U256, gas_limit: G, confirmations: usize, epoch_state: Option<EpochState>) -> Result<H256, Error> {
-        let result = self.contract.get_active_workers(block_number)?;
-        let worker_params = InputWorkerParams { block_number, workers: result.0, stakes: result.1 };
-        let mut epoch_state = set_worker_params(*self.eid, &worker_params, epoch_state)?;
-        println!("Storing unconfirmed EpochState: {:?}", epoch_state);
-        self.set_epoch_state(epoch_state.clone())?;
-        println!("Waiting for setWorkerParams({:?}, {:?}, {:?})", block_number, epoch_state.seed, epoch_state.sig);
-        let receipt = self.contract.set_workers_params(block_number, epoch_state.seed, epoch_state.sig.clone(), gas_limit, confirmations)?;
-        println!("Got the receipt: {:?}", receipt);
-        let log = self.parse_worker_parameterized(&receipt)?;
-        match log.params.into_iter().find(|x| x.name == "firstBlockNumber") {
-            Some(param) => {
-                let block_number = param.value.to_uint().unwrap();
-                self.confirm_epoch(&mut epoch_state, block_number, worker_params)?;
-                println!("Storing confirmed EpochState: {:?}", epoch_state);
-                self.set_epoch_state(epoch_state)?;
-                Ok(receipt.transaction_hash)
-            }
-            None => bail!("firstBlockNumber not found in receipt log"),
+
+            /// Build a local mapping of smart contract address => selected worker for the epoch
+            ///
+            /// # Arguments
+            ///
+            /// * `epoch_state` - The mutable `EpochState` to be confirmed
+            /// * `worker_params` - The `InputWorkerParams` used to run the worker selection algorithm
+            #[logfn(DEBUG)]
+            pub fn confirm_epoch(&self, epoch_state: &mut EpochState, block_number: U256, worker_params: InputWorkerParams) -> Result<(), Error> {
+                let contract_count = self.contract.count_secret_contracts()?;
+                println!("The secret contract count: {:?}", contract_count);
+                let sc_addresses = self.contract.get_secret_contract_addresses(U256::from(0), contract_count)?;
+                println!("The secret contract addresses: {:?}", sc_addresses);
+                epoch_state.confirm(block_number, &worker_params, sc_addresses)?;
+                Ok(())
+            }
         }
-    }
-
-    /// Build a local mapping of smart contract address => selected worker for the epoch
-    ///
-    /// # Arguments
-    ///
-    /// * `epoch_state` - The mutable `EpochState` to be confirmed
-    /// * `worker_params` - The `InputWorkerParams` used to run the worker selection algorithm
-    #[logfn(DEBUG)]
-    pub fn confirm_epoch(&self, epoch_state: &mut EpochState, block_number: U256, worker_params: InputWorkerParams) -> Result<(), Error> {
-        let contract_count = self.contract.count_secret_contracts()?;
-        println!("The secret contract count: {:?}", contract_count);
-        let sc_addresses = self.contract.get_secret_contract_addresses(U256::from(0), contract_count)?;
-        println!("The secret contract addresses: {:?}", sc_addresses);
-        epoch_state.confirm(block_number, &worker_params, sc_addresses)?;
-        Ok(())
-    }
-}
 
 //////////////////////// TESTS  /////////////////////////////////////////
 
-#[cfg(test)]
-pub mod test {
-    use std::collections::HashMap;
-
-    use web3::types::{Bytes, H160};
-<<<<<<< HEAD
-
-    use enigma_crypto::KeyPair;
-    use enigma_tools_u::{esgx::general::storage_dir};
-=======
-    use std::collections::HashMap;
->>>>>>> 71c64ef0
-    use enigma_types::ContractAddress;
-
-    use super::*;
-
-    pub const WORKER_SIGN_ADDRESS: [u8; 20] =
-        [95, 53, 26, 193, 96, 206, 55, 206, 15, 120, 191, 101, 13, 44, 28, 237, 80, 151, 54, 182];
-
-    pub fn setup_epoch_storage() {
-        let mut path = storage_dir(ENCLAVE_DIR).unwrap();
-        path.push(EPOCH_DIR);
-        match fs::read_dir(path.clone()) {
-            Ok(dir) => {
-                for entry in dir {
-                    if let Ok(entry) = entry {
-                        if entry.path().is_file() {
-                            fs::remove_file(entry.path()).unwrap_or_else(
-                                |_| println!("Epoch dir already empty")
-                            );
-                        }
-                    }
-                }
-            }
-            Err(_) => {
-                fs::create_dir_all(path).unwrap();
-            }
-        };
-    }
-
-    #[test]
-    fn test_write_epoch_state() {
-        setup_epoch_storage();
-        let mut selected_workers: HashMap<ContractAddress, H160> = HashMap::new();
-        let mock_address: [u8; 32] = [1; 32];
-        selected_workers.insert(ContractAddress::from(mock_address), H160(WORKER_SIGN_ADDRESS));
-        let block_number = U256::from(1);
-        let confirmed_state = Some(ConfirmedEpochState { selected_workers, block_number });
-        let seed = U256::from(1);
-        let mock_sig: [u8; 65] = [1; 65];
-        let sig = Bytes::from(mock_sig.to_vec());
-        let nonce = U256::from(0);
-        let epoch_state = EpochState { seed, sig, nonce, confirmed_state };
-        EpochProvider::write_epoch_state(Some(epoch_state.clone())).unwrap();
-
-        // TODO: This could fail if another test deleted the epoch files exactly here, give unique name
-        let saved_epoch_state = EpochProvider::read_epoch_state().unwrap();
-        assert_eq!(format!("{:?}", saved_epoch_state.unwrap()), format!("{:?}", epoch_state));
-    }
-}+        #[cfg(test)]
+        pub mod test {
+            use std::collections::HashMap;
+
+            use web3::types::{Bytes, H160};
+
+            use enigma_crypto::KeyPair;
+            use enigma_tools_u::{esgx::general::storage_dir};
+            use enigma_types::ContractAddress;
+
+            use super::*;
+
+            pub const WORKER_SIGN_ADDRESS: [u8; 20] =
+                [95, 53, 26, 193, 96, 206, 55, 206, 15, 120, 191, 101, 13, 44, 28, 237, 80, 151, 54, 182];
+
+            pub fn setup_epoch_storage() {
+                let mut path = storage_dir(ENCLAVE_DIR).unwrap();
+                path.push(EPOCH_DIR);
+                fs::remove_dir_all(path).unwrap_or_else(|_| println!("Epoch dir already empty"));
+            }
+
+            #[test]
+            fn test_write_epoch_state() {
+                setup_epoch_storage();
+                let mut selected_workers: HashMap<ContractAddress, H160> = HashMap::new();
+                let mock_address: [u8; 32] = [1; 32];
+                selected_workers.insert(ContractAddress::from(mock_address), H160(WORKER_SIGN_ADDRESS));
+                let block_number = U256::from(1);
+                let confirmed_state = Some(ConfirmedEpochState { selected_workers, block_number });
+                let seed = U256::from(1);
+                let mock_sig: [u8; 65] = [1; 65];
+                let sig = Bytes::from(mock_sig.to_vec());
+                let nonce = U256::from(0);
+                let epoch_state = EpochState { seed, sig, nonce, confirmed_state };
+                EpochProvider::write_epoch_state(Some(epoch_state.clone())).unwrap();
+
+                // TODO: This could fail if another test deleted the epoch files exactly here, give unique name
+                let saved_epoch_state = EpochProvider::read_epoch_state().unwrap();
+                assert_eq!(format!("{:?}", saved_epoch_state.unwrap()), format!("{:?}", epoch_state));
+            }
+        }