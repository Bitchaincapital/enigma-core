use std::{
    fs::{self, File},
    io::prelude::*,
    mem,
    ops::Deref,
    path::PathBuf,
    sync::{Arc, Mutex},
};
use std::collections::HashMap;

use enigma_tools_m::keeper_types::InputWorkerParams;
use ethabi::{Log, RawLog};
use failure::Error;
use serde::{Deserialize, Serialize};
use sgx_types::sgx_enclave_id_t;
use web3::types::{H256, TransactionReceipt, U256};

use enigma_tools_u::{
    esgx::general::storage_dir,
    web3_utils::enigma_contract::{ContractFuncs, ContractQueries, EnigmaContract},
};
use epoch_u::epoch_types::{ConfirmedEpochState, EpochState, WorkersParameterizedEvent};
use esgx::{epoch_keeper_u::set_worker_params, general::ENCLAVE_DIR};
use rmp_serde::{Deserializer, Serializer};

pub struct EpochProvider {
    pub contract: Arc<EnigmaContract>,
    pub epoch_state: Arc<Mutex<Option<EpochState>>>,
    pub eid: Arc<sgx_enclave_id_t>,
}

impl EpochProvider {
    pub fn new(eid: Arc<sgx_enclave_id_t>, contract: Arc<EnigmaContract>) -> Result<EpochProvider, Error> {
        let epoch_state_val = Self::read_epoch_state()?;
        println!("Initializing EpochProvider with EpochState: {:?}", epoch_state_val);
        let epoch_state = Arc::new(Mutex::new(epoch_state_val.clone()));
        let epoch_provider = Self { contract, epoch_state, eid };
        if epoch_state_val.is_some() {
            epoch_provider.verify_worker_params()?;
        }
        Ok(epoch_provider)
    }

    fn get_state_file_path() -> PathBuf {
        let mut path = storage_dir(ENCLAVE_DIR).unwrap();
        path.push("epoch-state.msgpack");
        path
    }

    /// Reset the `EpochState` stores in memory
    pub fn reset_epoch_state(&self) -> Result<(), Error> {
        self.set_epoch_state(None)?;
        Ok(())
    }

    #[logfn(DEBUG)]
    pub fn read_epoch_state() -> Result<Option<EpochState>, Error> {
        let epoch_state = match File::open(Self::get_state_file_path()) {
            Ok(mut f) => {
                let mut buf = Vec::new();
                f.read_to_end(&mut buf)?;
                let mut des = Deserializer::new(&buf[..]);
                let epoch_state: Option<EpochState> = match Deserialize::deserialize(&mut des) {
                    Ok(value) => Some(value),
                    Err(err) => {
                        eprintln!("Unable to read block state file: {:?}", err);
                        None
                    }
                };
                epoch_state
            }
            Err(_) => {
                println!("No existing epoch state, starting with block 0");
                None
            }
        };
        Ok(epoch_state)
    }

    #[logfn(DEBUG)]
    pub fn write_epoch_state(epoch_state: Option<EpochState>) -> Result<(), Error> {
        let path = Self::get_state_file_path();
<<<<<<< HEAD
        if epoch_state.is_some() {
            let mut file = File::create(path.clone())?;
            println!("Writing epoch state {:?} to file: {:?}", epoch_state, path);
            let contents = serde_json::to_string(&epoch_state.unwrap())?;
            file.write_all(contents.as_bytes())?;
        } else {
            match fs::remove_file(path) {
                Ok(res) => println!("Epoch state file removed: {:?}", res),
                Err(_err) => println!("No epoch state file to remove"),
=======
        match epoch_state {
            Some(epoch_state) => {
                let mut file = File::create(path)?;
                let mut buf = Vec::new();
                epoch_state.serialize(&mut Serializer::new(&mut buf))?;
                file.write_all(&buf)?;
>>>>>>> 491df9d9
            }
            None => {
                match fs::remove_file(path) {
                    Ok(res) => println!("Epoch state file removed: {:?}", res),
                    Err(_err) => eprintln!("No epoch state file to remove"),
                }
            }
        };
        Ok(())
    }

    #[logfn(DEBUG)]
    fn parse_worker_parameterized(&self, receipt: &TransactionReceipt) -> Result<Log, Error> {
        let log = receipt.logs[0].clone();
        let raw_log = RawLog { topics: log.topics, data: log.data.0 };
        let event = WorkersParameterizedEvent::new();
        let result = match event.0.parse_log(raw_log) {
            Ok(result) => result,
            Err(_) => bail!("Unable to parse WorkersParameterized"),
        };
        println!("Parsed the WorkerParameterized event: {:?}", result);
        Ok(result)
    }

    /// Returns the `EpochState` stored in memory
    pub fn get_state(&self) -> Result<EpochState, Error> {
        let guard = match self.epoch_state.try_lock() {
            Ok(guard) => guard,
            Err(_) => bail!("Unable to lock Epoch Marker Mutex."),
        };
        let epoch_state = match guard.deref() {
            Some(epoch_state) => epoch_state.clone(),
            None => bail!("EpochState not set."),
        };
        mem::drop(guard);
        Ok(epoch_state)
    }

    #[logfn(DEBUG)]
    fn set_epoch_state(&self, epoch_state: Option<EpochState>) -> Result<(), Error> {
        println!("Replacing EpochMaker mutex: {:?}", epoch_state);
        let mut guard = match self.epoch_state.try_lock() {
            Ok(guard) => guard,
            Err(_) => bail!("Unable to lock Epoch Marker Mutex"),
        };
        let prev = mem::replace(&mut *guard, epoch_state.clone());
        println!("Replaced EpochMaker: {:?} with: {:?}", prev, epoch_state);
        mem::drop(guard);
        match Self::write_epoch_state(epoch_state) {
            Ok(_) => println!("Stored the Epoch Marker to disk"),
            Err(err) => bail!(err),
        };
        Ok(())
    }

    /// Get the confirmed state if available. Bail if not.
    /// The confirmed state contains the selected worker cache.
    pub fn get_confirmed(&self) -> Result<ConfirmedEpochState, Error> {
        let guard = match self.epoch_state.try_lock() {
            Ok(guard) => guard,
            Err(_) => bail!("Unable to lock Epoch Marker Mutex."),
        };
        let confirmed_state = match guard.deref() {
            Some(epoch_state) => match &epoch_state.confirmed_state {
                Some(confirmed_state) => confirmed_state.clone(),
                None => bail!("Epoch Marker not confirmed yet."),
            },
            None => bail!("Unable to get seed without an Epoch Marker."),
        };
        mem::drop(guard);
        Ok(confirmed_state)
    }

    fn verify_worker_params(&self) -> Result<(), Error> {
        let epoch_state = self.get_state()?;
        println!("Verifying existing epoch state in the enclave: {:?}", epoch_state);
        let confirmed = match self.get_confirmed() {
            Ok(confirmed) => confirmed,
            Err(_) => {
                println!("Cannot use an unconfirmed epoch state");
                self.reset_epoch_state()?;
                return Ok(());
            }
        };
        let block_number = confirmed.block_number;
        let (workers, stakes) = self.contract.get_active_workers(block_number)?;
        let worker_params = InputWorkerParams { block_number, workers, stakes };
        set_worker_params(*self.eid, &worker_params, Some(epoch_state))?;
        Ok(())
    }


    /// Seal the epoch data in the enclave, get a random seed and submit to the Enigma contract
    /// The enclave signs on:
    ///  - The worker parameters active at the specified block number
    ///  - The random seed generated by the enclave
    ///  - The sealed nonce incremented for each random seed generated
    /// The Enigma contract verifies the signature. It will revert if:
    ///  - The nonce incremented by the contract does not match the nonce incremented by the enclave
    ///    this prevents the Principal node operator from updating the seed without publishing
    ///    a transaction.
    ///  - The list of active worker parameters does not match the sealed epoch data. This prevents
    ///    the enclave operator from tempering with worker parameters in order to modify the
    ///    result of the worker selection.
    ///
    /// # Arguments
    ///
    /// * `block_number` - The block number marking the active worker list
    /// * `gas_limit` - The gas limit of the `setWorkersParams` transaction
    /// * `confirmations` - The number of blocks required to confirm the `setWorkersParams` transaction
    pub fn set_worker_params<G: Into<U256>>(&self, block_number: U256, gas_limit: G, confirmations: usize) -> Result<H256, Error> {
        let result = self.contract.get_active_workers(block_number)?;
        let worker_params = InputWorkerParams { block_number, workers: result.0, stakes: result.1 };
        println!("The active workers: {:?}", worker_params);
        let mut epoch_state = set_worker_params(*self.eid, &worker_params, None)?;
        println!("Waiting for setWorkerParams({:?}, {:?}, {:?})", block_number, epoch_state.seed, epoch_state.sig);
        // TODO: Consider a retry mechanism, either store the EpochSeed or add a getter ecall
        let receipt =
            self.contract.set_workers_params(block_number, epoch_state.seed, epoch_state.sig.clone(), gas_limit, confirmations)?;
        println!("Got the receipt: {:?}", receipt);
        let log = self.parse_worker_parameterized(&receipt)?;
        match log.params.into_iter().find(|x| x.name == "firstBlockNumber") {
            Some(param) => {
                println!("Caching selected workers");
                let block_number = param.value.to_uint().unwrap();
                self.confirm_epoch(&mut epoch_state, block_number, worker_params)?;
                self.set_epoch_state(Some(epoch_state))?;
                Ok(receipt.transaction_hash)
            }
            None => bail!("firstBlockNumber not found in receipt log"),
        }
    }

    /// Build a local mapping of smart contract address => selected worker for the epoch
    ///
    /// # Arguments
    ///
    /// * `epoch_state` - The mutable `EpochState` to be confirmed
    /// * `worker_params` - The `InputWorkerParams` used to run the worker selection algorithm
    #[logfn(DEBUG)]
    pub fn confirm_epoch(&self, epoch_state: &mut EpochState, block_number: U256, worker_params: InputWorkerParams) -> Result<(), Error> {
        let contract_count = self.contract.count_secret_contracts()?;
        println!("The secret contract count: {:?}", contract_count);
        let sc_addresses = self.contract.get_secret_contract_addresses(U256::from(0), contract_count)?;
        println!("The secret contract addresses: {:?}", sc_addresses);
        epoch_state.confirm(block_number, &worker_params, sc_addresses)?;
        Ok(())
    }
}

//////////////////////// TESTS  /////////////////////////////////////////

#[cfg(test)]
mod test {
<<<<<<< HEAD
    use super::*;
    use std::collections::HashMap;
    use enigma_types::ContractAddress;
    use web3::types::{Bytes, H160};
    use enigma_crypto::KeyPair;
    use rustc_hex::FromHex;
=======
    use web3::types::{Bytes, H160};

    use enigma_crypto::KeyPair;
    use enigma_types::ContractAddress;

    use super::*;
>>>>>>> 491df9d9

    pub const WORKER_SIGN_ADDRESS: [u8; 20] =
        [95, 53, 26, 193, 96, 206, 55, 206, 15, 120, 191, 101, 13, 44, 28, 237, 80, 151, 54, 182];

    #[test]
    fn test_write_epoch_state() {
        let mut selected_workers: HashMap<ContractAddress, H160> = HashMap::new();
        let mock_address: [u8; 32] = [1; 32];
        selected_workers.insert(ContractAddress::from(mock_address), H160(WORKER_SIGN_ADDRESS));
        let block_number = U256::from(1);
        let confirmed_state = Some(ConfirmedEpochState { selected_workers, block_number });
        let seed = U256::from(1);
        let mock_sig: [u8; 65] = [1; 65];
        let sig = Bytes::from(mock_sig.to_vec());
        let nonce = U256::from(0);
        let epoch_state = EpochState { seed, sig, nonce, confirmed_state };
        EpochProvider::write_epoch_state(Some(epoch_state.clone())).unwrap();

        let saved_epoch_state = EpochProvider::read_epoch_state().unwrap();
        assert_eq!(format!("{:?}", saved_epoch_state.unwrap()), format!("{:?}", epoch_state));
    }
}<|MERGE_RESOLUTION|>--- conflicted
+++ resolved
@@ -80,24 +80,12 @@
     #[logfn(DEBUG)]
     pub fn write_epoch_state(epoch_state: Option<EpochState>) -> Result<(), Error> {
         let path = Self::get_state_file_path();
-<<<<<<< HEAD
-        if epoch_state.is_some() {
-            let mut file = File::create(path.clone())?;
-            println!("Writing epoch state {:?} to file: {:?}", epoch_state, path);
-            let contents = serde_json::to_string(&epoch_state.unwrap())?;
-            file.write_all(contents.as_bytes())?;
-        } else {
-            match fs::remove_file(path) {
-                Ok(res) => println!("Epoch state file removed: {:?}", res),
-                Err(_err) => println!("No epoch state file to remove"),
-=======
         match epoch_state {
             Some(epoch_state) => {
                 let mut file = File::create(path)?;
                 let mut buf = Vec::new();
                 epoch_state.serialize(&mut Serializer::new(&mut buf))?;
                 file.write_all(&buf)?;
->>>>>>> 491df9d9
             }
             None => {
                 match fs::remove_file(path) {
@@ -252,21 +240,12 @@
 
 #[cfg(test)]
 mod test {
-<<<<<<< HEAD
-    use super::*;
-    use std::collections::HashMap;
-    use enigma_types::ContractAddress;
-    use web3::types::{Bytes, H160};
-    use enigma_crypto::KeyPair;
-    use rustc_hex::FromHex;
-=======
     use web3::types::{Bytes, H160};
 
     use enigma_crypto::KeyPair;
     use enigma_types::ContractAddress;
 
     use super::*;
->>>>>>> 491df9d9
 
     pub const WORKER_SIGN_ADDRESS: [u8; 20] =
         [95, 53, 26, 193, 96, 206, 55, 206, 15, 120, 191, 101, 13, 44, 28, 237, 80, 151, 54, 182];
