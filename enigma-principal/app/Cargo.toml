[package]
name = "enigma-principal-app"
version = "0.1.3"
authors = ["Enigma <support@enigma.co>"]
build = "build.rs"

[dependencies]
enigma-types = { path = "../../enigma-types" }
enigma-crypto = { path = "../../enigma-crypto" }
enigma-tools-u = { path = "../../enigma-tools-u" }
enigma-tools-m = { path = "../../enigma-tools-m" }

ethabi = "6.0.1"
etcommon-rlp = "0.2"
failure = "0.1.3"
rustc-hex = "1.0.0"
serde_json = "1.0"
serde = "1.0"
serde_derive = "1.0"
rmp-serde = "0.13.7"
structopt = "0.2.10"
url = "1.7.1"
colour = "0.2.1"
dirs = "1.0"
<<<<<<< HEAD
web3 = { git = "https://github.com/tomusdrw/rust-web3.git", rev = "5503acb265eee45f58c0baaed8d0eca158388eb1", default-features = false, features=["http"] }
=======
web3 = { version  = "0.6", default-features = false, features=["http"]  }
>>>>>>> 2a26ba57
jsonrpc-http-server = "10.0"
log = "0.4.6"
log-derive = "0.2"
unicase = "=2.2.0"

sgx_types = { git = "https://github.com/baidu/rust-sgx-sdk.git", rev = "v1.0.4" }
sgx_urts = { git = "https://github.com/baidu/rust-sgx-sdk.git", rev = "v1.0.4" }

[dev-dependencies]
ethereum-types = "0.4"<|MERGE_RESOLUTION|>--- conflicted
+++ resolved
@@ -22,11 +22,7 @@
 url = "1.7.1"
 colour = "0.2.1"
 dirs = "1.0"
-<<<<<<< HEAD
-web3 = { git = "https://github.com/tomusdrw/rust-web3.git", rev = "5503acb265eee45f58c0baaed8d0eca158388eb1", default-features = false, features=["http"] }
-=======
 web3 = { version  = "0.6", default-features = false, features=["http"]  }
->>>>>>> 2a26ba57
 jsonrpc-http-server = "10.0"
 log = "0.4.6"
 log-derive = "0.2"
