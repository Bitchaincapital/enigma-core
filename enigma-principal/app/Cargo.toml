--- conflicted
+++ resolved
@@ -8,34 +8,27 @@
 enigma-tools-u = {path = "../../enigma-tools-u"}
 enigma-types = { path = "../../enigma-types" }
 
-ethabi = "6.0"
+ethabi = "6.0.1"
 base64 = "0.10.0"
 libc = "0.2.41"
 etcommon-rlp = "0.2"
 failure = "=0.1.1"
 failure_derive="=0.1.1"
-<<<<<<< HEAD
-web3 = "0.5.1"
-=======
->>>>>>> fb744964
 rustc-hex = "1.0.0"
 tokio-core = "0.1.17"
 serde_json = "1.0"
 serde = "1.0.66"
-serde_derive = "1.0"
+serde_derive = "1.0.70"
 structopt = "0.2.10"
 url = "1.7.1"
 tiny-keccak = "1.4.2"
 colour = "0.2.1"
 dirs = "1.0"
-<<<<<<< HEAD
+web3 = { git = "https://github.com/tomusdrw/rust-web3.git" } #TODO: Change after a new version is released.
+
 jsonrpc-core = { git = "https://github.com/paritytech/jsonrpc" }
 jsonrpc-minihttp-server = { git = "https://github.com/paritytech/jsonrpc" }
 rocksdb = { git = "https://github.com/elichai/rust-rocksdb.git" } # This is temporary, until PR is merged
-=======
-web3 = { git = "https://github.com/tomusdrw/rust-web3.git" } #TODO: Change after a new version is released.
-
->>>>>>> fb744964
 
 sgx_types = { git = "https://github.com/baidu/rust-sgx-sdk.git", rev = "v1.0.4" }
-sgx_urts = { git = "https://github.com/baidu/rust-sgx-sdk.git", rev = "v1.0.4" }
+sgx_urts = { git = "https://github.com/baidu/rust-sgx-sdk.git", rev = "v1.0.4" }