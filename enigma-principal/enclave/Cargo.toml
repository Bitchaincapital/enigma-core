--- conflicted
+++ resolved
@@ -12,9 +12,8 @@
 
 [dependencies]
 enigma-tools-t = {path = "../../enigma-tools-t"}
-<<<<<<< HEAD
 enigma-types = { path = "../../enigma-types", default-features = false, features = ["sgx"] }
-enigma-crypto = { path = "../../enigma-crypto", default-features = false, features = ["sgx"] }
+enigma-crypto = { path = "../../enigma-crypto", default-features = false, features = ["sgx", "asymmetric"] }
 
 lazy_static = {version = "=1.2.0", features = ["spin_no_std"] }
 serde = { git = "https://github.com/baidu/rust-sgx-sdk.git", rev = "v1.0.4" }
@@ -25,11 +24,6 @@
 rustc-hex = { git = "https://github.com/enigmampc/rustc-hex.git", rev = "sgx-2.0.1-v1.0.4"}
 etcommon-hexutil = { version = "0.2", default-features = false }
 libsecp256k1 = "0.2.1"
-=======
-enigma-crypto = { path = "../../enigma-crypto", default-features = false, features = ["sgx", "asymmetric"] }
-
-lazy_static = {version = "=1.2.0", features = ["spin_no_std"] }
->>>>>>> 62b99959
 
 sgx_types = { git = "https://github.com/baidu/rust-sgx-sdk.git", rev = "v1.0.4" }
 sgx_tstd = { git = "https://github.com/baidu/rust-sgx-sdk.git", rev = "v1.0.4" }
