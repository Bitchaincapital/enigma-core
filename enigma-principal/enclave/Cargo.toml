[package]
name = "enigma_principal_enclave"
version = "0.1.3"
authors = ["Enigma <support@enigma.co>"]

[lib]
name = "enigma_principal_enclave"
crate-type = ["staticlib"]

[features]
default = []

[dependencies]
enigma-tools-t = {path = "../../enigma-tools-t"}
<<<<<<< HEAD
enigma-types = {path = "../../enigma-types"}
=======
enigma-crypto = { path = "../../enigma-crypto", default-features = false, features = ["sgx"] }

>>>>>>> 3bfe62ab
lazy_static = {version = "1.0.1", features = ["spin_no_std"] }
serde = { git = "https://github.com/baidu/rust-sgx-sdk.git", rev = "v1.0.4" }
serde_derive = { git = "https://github.com/baidu/rust-sgx-sdk.git", rev = "v1.0.4" }
serde_json = { git = "https://github.com/baidu/rust-sgx-sdk.git", rev = "v1.0.4" }
ethabi = { git = "https://github.com/enigmampc/ethabi.git", rev = "sgx-v6.1.0", default-features = false}
ethereum-types = { git = "https://github.com/enigmampc/primitives.git", rev = "sgx-v0.4.0", default-features = false}
rustc-hex = { git = "https://github.com/enigmampc/rustc-hex.git", rev = "sgx-2.0.1-v1.0.4"}
etcommon-hexutil = { version = "0.2", default-features = false }
libsecp256k1 = "0.2.1"

sgx_types = { git = "https://github.com/baidu/rust-sgx-sdk.git", rev = "v1.0.4" }
sgx_tstd = { git = "https://github.com/baidu/rust-sgx-sdk.git", rev = "v1.0.4" }
sgx_trts = { git = "https://github.com/baidu/rust-sgx-sdk.git", rev = "v1.0.4" }
sgx_tse = { git = "https://github.com/baidu/rust-sgx-sdk.git", rev = "v1.0.4" }
sgx_tdh = { git = "https://github.com/baidu/rust-sgx-sdk.git", rev = "v1.0.4" }
sgx_tservice = { git = "https://github.com/baidu/rust-sgx-sdk.git", rev = "v1.0.4" }
sgx_alloc = { git = "https://github.com/baidu/rust-sgx-sdk.git", rev = "v1.0.4" }
sgx_tseal = { git = "https://github.com/baidu/rust-sgx-sdk.git", rev = "v1.0.4" }
sgx_rand = { git = "https://github.com/baidu/rust-sgx-sdk.git", rev = "v1.0.4" }
sgx_tunittest = { git = "https://github.com/baidu/rust-sgx-sdk.git", rev = "v1.0.4" }

<|MERGE_RESOLUTION|>--- conflicted
+++ resolved
@@ -12,12 +12,9 @@
 
 [dependencies]
 enigma-tools-t = {path = "../../enigma-tools-t"}
-<<<<<<< HEAD
 enigma-types = {path = "../../enigma-types"}
-=======
 enigma-crypto = { path = "../../enigma-crypto", default-features = false, features = ["sgx"] }
 
->>>>>>> 3bfe62ab
 lazy_static = {version = "1.0.1", features = ["spin_no_std"] }
 serde = { git = "https://github.com/baidu/rust-sgx-sdk.git", rev = "v1.0.4" }
 serde_derive = { git = "https://github.com/baidu/rust-sgx-sdk.git", rev = "v1.0.4" }
@@ -37,5 +34,4 @@
 sgx_alloc = { git = "https://github.com/baidu/rust-sgx-sdk.git", rev = "v1.0.4" }
 sgx_tseal = { git = "https://github.com/baidu/rust-sgx-sdk.git", rev = "v1.0.4" }
 sgx_rand = { git = "https://github.com/baidu/rust-sgx-sdk.git", rev = "v1.0.4" }
-sgx_tunittest = { git = "https://github.com/baidu/rust-sgx-sdk.git", rev = "v1.0.4" }
-
+sgx_tunittest = { git = "https://github.com/baidu/rust-sgx-sdk.git", rev = "v1.0.4" }