use enigma_tools_m::keeper_types::{decode, InputWorkerParams, RawEncodable};
use ethereum_types::{H256, U256};
use sgx_trts::trts::rsgx_read_rand;
use sgx_types::*;
use std::{collections::HashMap, path, str, sync::SgxMutex, string::String};

use enigma_crypto::hash::Keccak256;
use enigma_tools_t::{
    common::{
        errors_t::{
            EnclaveError::{self, *},
            EnclaveSystemError::*,
        },
    },
    document_storage_t::{is_document, load_sealed_document, save_sealed_document, SEAL_LOG_SIZE, SealedDocumentStorage},
};
use enigma_tools_m::utils::LockExpectMutex;
use enigma_types::{ContractAddress, Hash256};
use epoch_keeper_t::epoch_t::{Epoch, EpochMarker, EpochNonce};
use ocalls_t;
use rustc_hex::ToHex;

use crate::SIGNING_KEY;

pub mod epoch_t;

const INIT_NONCE: uint32_t = 0;
const EPOCH_DIR: &str = "epoch";

// The epoch seed contains the seeds + a nonce that must match the Ethereum tx
lazy_static! {
    pub static ref EPOCH: SgxMutex<HashMap<U256, Epoch>> = SgxMutex::new(HashMap::new());
}

/// The epoch root path is guaranteed to exist of the enclave was initialized
fn get_epoch_root_path() -> path::PathBuf {
    let mut path_buf = ocalls_t::get_home_path().unwrap();
    path_buf.push(EPOCH_DIR);
    path_buf
}

fn get_epoch_marker_path() -> path::PathBuf { get_epoch_root_path().join("epoch-marker.sealed") }

fn get_epoch_marker() -> Result<Option<(U256, Hash256)>, EnclaveError> {
    let path = get_epoch_marker_path();
    if !is_document(&path) {
        debug_println!("Sealed epoch marker not found in path: {:?}", path);
        return Ok(None);
    }
    debug_println!("Unsealing epoch marker: {:?}", path);
    let mut sealed_log_out = [0u8; SEAL_LOG_SIZE];
    load_sealed_document(&path, &mut sealed_log_out)?;
    let doc = SealedDocumentStorage::<EpochMarker>::unseal(&mut sealed_log_out)?;
    let marker: Option<(U256, Hash256)> = match doc {
        Some(doc) => {
            let marker = doc.data;
            debug_println!("Found epoch marker: {:?}", marker.to_vec());
            let mut nonce: [u8; 32] = [0; 32];
            nonce.copy_from_slice(&marker[..32]);
            let mut hash: [u8; 32] = [0; 32];
            hash.copy_from_slice(&marker[32..]);
            debug_println!("Split marker into nonce / hash: {:?} {:?}", nonce.to_vec(), hash.to_vec());
            Some((nonce.into(), hash.into()))
        }
        _ => {
            debug_println!("Sealed epoch marker is empty");
            return Err(SystemError(WorkerAuthError {
                err: format!("Failed to unseal epoch marker: {:?}", path),
            }));
        }
    };
    Ok(marker)
}

fn get_current_epoch(epoch_map: &HashMap<U256, Epoch>) -> Result<Epoch, EnclaveError> {
    let epoch = match epoch_map.keys().max() {
        Some(nonce) => epoch_map.get(&nonce).unwrap().clone(),
        None => {
            return Err(SystemError(WorkerAuthError {
                err: format!("Epoch cache is empty"),
            }));
        }
    };
    Ok(epoch)
}

/// Creates new epoch both in the cache and as sealed documents
fn store_epoch(epoch: Epoch) -> Result<(), EnclaveError> {
    let hash: [u8; 32] = epoch.raw_encode().keccak256().into();
    let nonce = epoch.nonce.clone();
    let mut data = H256::from(nonce).0.to_vec();
    data.extend(hash.to_vec());
    let mut marker_doc: SealedDocumentStorage<EpochMarker> = SealedDocumentStorage {
        version: 0x1234, // TODO: what's this?
        data: [0; 64],
    };
    // Length of the slice guaranteed to be 64
    marker_doc.data.copy_from_slice(&data);
    let mut sealed_log_in = [0u8; SEAL_LOG_SIZE];
    marker_doc.seal(&mut sealed_log_in)?;
    // Save sealed_log to file
    let marker_path = get_epoch_marker_path();
    save_sealed_document(&marker_path, &sealed_log_in)?;
    debug_println!("Sealed the epoch marker: {:?}", marker_path);
    Ok(())
}

pub(crate) fn ecall_set_worker_params_internal(worker_params_rlp: &[u8], seed_in: &[u8; 32], nonce_in: &[u8; 32],
                                               rand_out: &mut [u8; 32], nonce_out: &mut [u8; 32],
                                               sig_out: &mut [u8; 65]) -> Result<(), EnclaveError> {
    // RLP decoding the necessary data
    let worker_params: InputWorkerParams = decode(worker_params_rlp);
    let marker = get_epoch_marker()?;
    debug_println!("Marker {:?} / raw seed {:?} / raw nonce {:?}", marker, seed_in.to_vec(), nonce_in.to_vec());
    const EMPTY_SLICE: [u8; 32] = [0; 32];
    let existing_epoch = match marker {
        Some((marker_nonce, marker_hash)) if seed_in != &EMPTY_SLICE => {
            debug_println!("Verifying given parameters against the marker");
            let seed = U256::from(seed_in.as_ref());
            let nonce = U256::from(nonce_in.as_ref());
            let worker_params = worker_params.clone();
            let epoch = Epoch { nonce, seed, worker_params };
            debug_println!("Verifying epoch: {:?}", epoch);
            let hash = epoch.raw_encode().keccak256();
            if hash != marker_hash {
                debug_println!("Given epoch nonce {:?} do not match the marker {:?}: {:?}", nonce, marker_nonce, marker_hash);
                return Err(SystemError(WorkerAuthError {
                    err: format!("Given epoch parameters {:?} do not match the marker {:?}: {:?}", nonce, marker_nonce, marker_hash),
                }));
            }
            debug_println!("Epoch verified against the marker successfully");
            Some(epoch)
        }
        None if seed_in != &EMPTY_SLICE => {
            return Err(SystemError(WorkerAuthError {
                err: format!("Cannot verify given parameters without a sealed marker"),
            }));
        }
        _ => None
    };
    let epoch = match existing_epoch {
        Some(epoch) => epoch,
        None => {
            let nonce = match marker {
                Some((nonce, _)) => nonce + 1,
                None => INIT_NONCE.into(),
            };
            debug_println!("Creating new epoch with nonce {:?}", nonce);
            *nonce_out = EpochNonce::from(nonce);
            rsgx_read_rand(&mut rand_out[..])?;
            let seed = U256::from(rand_out.as_ref());
            let epoch = Epoch { nonce, seed, worker_params };
            debug_println!("Generated random seed: {:?}", seed);
            store_epoch(epoch.clone())?;
            epoch
        }
    };
    debug_println!("Storing epoch in cache: {:?}", epoch);
    let mut guard = EPOCH.lock_expect("Epoch");
    match guard.insert(epoch.nonce.clone(), epoch.clone()) {
        Some(prev) => debug_println!("New epoch stored successfully"),
        None => debug_println!("Initial epoch stored successfully"),
    }
    let msg = epoch.raw_encode();
    *sig_out = SIGNING_KEY.sign(&msg)?;
<<<<<<< HEAD
    debug_println!("Signed the message : 0x{}", msg.to_hex());
=======
    println!("Signed the message : 0x{}", msg.to_hex::<String>());
>>>>>>> 05637585
    Ok(())
}

pub(crate) fn ecall_get_epoch_worker_internal(sc_addr: ContractAddress) -> Result<[u8; 20], EnclaveError> {
    let guard = EPOCH.lock_expect("Epoch");
    let epoch = get_current_epoch(&guard)?;
    debug_println!("Running worker selection using Epoch: {:?}", epoch);
    let worker = epoch.get_selected_worker(sc_addr)?;
    debug_println!("Found selected worker: {:?}", worker);
    Ok(worker.0)
}

pub mod tests {
    use ethereum_types::{H160, U256};
    use std::prelude::v1::Vec;
    use std::string::String;

    use rustc_hex::FromHex;

    use super::*;

    // noinspection RsTypeCheck
    pub fn test_get_epoch_worker_internal() {
        let worker_params = InputWorkerParams {
            block_number: U256::from(1),
            workers: vec![H160::from(0), H160::from(1), H160::from(2), H160::from(3)],
            stakes: vec![U256::from(1), U256::from(1), U256::from(1), U256::from(1)],
        };
        let epoch = Epoch { nonce: U256::from(0), seed: U256::from(1), worker_params };
        let sc_addr = ContractAddress::from([1u8; 32]);
        let worker = epoch.get_selected_worker(sc_addr).unwrap();
    }

    pub fn test_create_epoch_image() {
        let reference_image_hex1 = String::from("0000000000000020000000000000000000000000000000000000000000000000000000000001622a0000000000000020000000000000000000000000000000000000000000000000000000000000000000000000000000000000000000000000");
        let worker_params1 = InputWorkerParams {
            block_number: U256::from(1),
            workers: vec![],
            stakes: vec![],
        };
        let epoch1 = Epoch { nonce: U256::from(0), seed: U256::from(90666), worker_params: worker_params1 };
        let image1 = epoch1.raw_encode();
        assert_eq!(image1, reference_image_hex1.from_hex::<Vec<u8>>().unwrap());

        let reference_image_hex2 = String::from("0000000000000020000000000000000000000000000000000000000000000000000000000000b64500000000000000200000000000000000000000000000000000000000000000000000000000000001000000000000000700000000000000149c1ac1fca5a7bff4fb7e359a9e0e40c2a430e7b30000000000000014151d1caa3e3a1c0b31d1fd64b6d520ef610bf99c00000000000000141bece83ac1a195cdf6ba8f99dfb9b0a7c05b4b9b0000000000000014be49a926dc3e39173d85c80b87b78cd3971cb16f0000000000000014903cd5c2a29f6c319f58c7f9c6ad6903a13660e200000000000000148f7bfd7185add79c44e45be3bf1f72238ef5b3200000000000000014fead1eb428bf84b61ccbaadb2d3e003e968c28470000000000000007000000000000002000000000000000000000000000000000000000000000000000000014f46b0400000000000000002000000000000000000000000000000000000000000000000000000002540be4000000000000000020000000000000000000000000000000000000000000000000000000003b9aca0000000000000000200000000000000000000000000000000000000000000000000000000077359400000000000000002000000000000000000000000000000000000000000000000000000002540be400000000000000002000000000000000000000000000000000000000000000000000000004a817c800000000000000002000000000000000000000000000000000000000000000000000000000ee6b2800");
        let workers: Vec<[u8; 20]> = vec![
            [156, 26, 193, 252, 165, 167, 191, 244, 251, 126, 53, 154, 158, 14, 64, 194, 164, 48, 231, 179],
            [21, 29, 28, 170, 62, 58, 28, 11, 49, 209, 253, 100, 182, 213, 32, 239, 97, 11, 249, 156],
            [27, 236, 232, 58, 193, 161, 149, 205, 246, 186, 143, 153, 223, 185, 176, 167, 192, 91, 75, 155],
            [190, 73, 169, 38, 220, 62, 57, 23, 61, 133, 200, 11, 135, 183, 140, 211, 151, 28, 177, 111],
            [144, 60, 213, 194, 162, 159, 108, 49, 159, 88, 199, 249, 198, 173, 105, 3, 161, 54, 96, 226],
            [143, 123, 253, 113, 133, 173, 215, 156, 68, 228, 91, 227, 191, 31, 114, 35, 142, 245, 179, 32],
            [254, 173, 30, 180, 40, 191, 132, 182, 28, 203, 170, 219, 45, 62, 0, 62, 150, 140, 40, 71],
        ];
        let stakes: Vec<u64> = vec![
            90000000000,
            10000000000,
            1000000000,
            2000000000,
            10000000000,
            20000000000,
            4000000000,
        ];
        let worker_params2 = InputWorkerParams {
            block_number: U256::from(1),
            workers: workers.into_iter().map(|a| H160(a)).collect(),
            stakes: stakes.into_iter().map(|s| U256::from(s.clone())).collect(),
        };
        let epoch2 = Epoch { nonce: U256::from(1), seed: U256::from(46661), worker_params: worker_params2 };
        let image2 = epoch2.raw_encode();
        assert_eq!(image2, reference_image_hex2.from_hex::<Vec<u8>>().unwrap());
    }
}<|MERGE_RESOLUTION|>--- conflicted
+++ resolved
@@ -163,11 +163,7 @@
     }
     let msg = epoch.raw_encode();
     *sig_out = SIGNING_KEY.sign(&msg)?;
-<<<<<<< HEAD
-    debug_println!("Signed the message : 0x{}", msg.to_hex());
-=======
-    println!("Signed the message : 0x{}", msg.to_hex::<String>());
->>>>>>> 05637585
+    debug_println!("Signed the message : 0x{}", msg.to_hex::<String>());
     Ok(())
 }
 
