--- conflicted
+++ resolved
@@ -3,15 +3,10 @@
 extern crate rustc_hex;
 
 use crate::common_u::errors::EnclaveFailError;
-use enigma_types::{ContractAddress, EnclaveReturn, ExecuteResult, PubKey};
+use enigma_types::{ContractAddress, EnclaveReturn, ExecuteResult, PubKey, RawPointer, traits::SliceCPtr};
 use super::WasmResult;
 use crate::db::DB;
 use std::convert::TryInto;
-<<<<<<< HEAD
-use enigma_types::{EnclaveReturn, ExecuteResult, RawPointer, traits::SliceCPtr};
-=======
-use enigma_types::traits::SliceCPtr;
->>>>>>> a90e09cf
 use failure::Error;
 use sgx_types::*;
 
@@ -160,7 +155,6 @@
         let encrypted_construct = symmetric::encrypt(constructor.as_bytes(), &shared_key).unwrap();
         let encrypted_args = symmetric::encrypt(&ethabi::encode(&constructor_arguments), &shared_key).unwrap();
 
-<<<<<<< HEAD
         let deploy_res = compile_and_deploy_wasm_contract(
             db,
             enclave.geteid(),
@@ -170,16 +164,12 @@
             &encrypted_args,
             &keys.get_pubkey()
         );
-=======
-        let deploy_res = compile_and_deploy_wasm_contract(enclave.geteid(), test_path, address, &encrypted_construct, &encrypted_args, &keys.get_pubkey());
->>>>>>> a90e09cf
 
         let exe_code = deploy_res.output;
         let (keys, shared_key, _, _) = exchange_keys(enclave.geteid());
         let encrypted_callable = symmetric::encrypt(func.as_bytes(), &shared_key).unwrap();
         let encrypted_args = symmetric::encrypt(&ethabi::encode(&func_args), &shared_key).unwrap();
 
-<<<<<<< HEAD
         let result = wasm::execute(
             db,
             enclave.geteid(),
@@ -191,20 +181,14 @@
             GAS_LIMIT
         ).expect("Execution failed");
 
-        (enclave, exe_code, result)
-=======
-        let result = wasm::execute(enclave.geteid(), &exe_code, &encrypted_callable, &encrypted_args,
-                                   &keys.get_pubkey(), &address, GAS_LIMIT).expect("Execution failed");
         (enclave, exe_code, result, shared_key)
->>>>>>> a90e09cf
     }
 
     #[test]
     fn test_print_simple() {
-<<<<<<< HEAD
-        let (mut db, _dir) = create_test_db();
-
-        let (enclave, _, result) = compile_deploy_execute(
+        let (mut db, _dir) = create_test_db();
+
+        let (enclave, _, result, shared_key) = compile_deploy_execute(
             &mut db,
             "../../examples/eng_wasm_contracts/simplest",
             generate_address(),
@@ -213,26 +197,14 @@
             "print_test(uint256,uint256)",
             &[Token::Uint(17.into()), Token::Uint(22.into())]
         );
-        assert_eq!(from_utf8(&result.output).unwrap(), "22");
-=======
-        let (enclave, _, result, shared_key) = compile_deploy_execute("../../examples/eng_wasm_contracts/simplest",
-                                                          generate_address(),
-                                                          "construct(uint)",
-                                                          &[Token::Uint(17.into())],
-                                                          "print_test(uint256,uint256)",
-                                                          &[Token::Uint(17.into()), Token::Uint(22.into())]
-        );
-        enclave.destroy();
         assert_eq!(from_utf8(&symmetric::decrypt(&result.output, &shared_key).unwrap()).unwrap(), "22");
->>>>>>> a90e09cf
     }
 
     #[test]
     fn test_write_simple() {
-<<<<<<< HEAD
-        let (mut db, _dir) = create_test_db();
-
-        let (enclave, _, result) = compile_deploy_execute(
+        let (mut db, _dir) = create_test_db();
+
+        let (enclave, _, result, shared_key) = compile_deploy_execute(
             &mut db,
             "../../examples/eng_wasm_contracts/simplest",
             generate_address(),
@@ -242,17 +214,7 @@
             &[]
         );
 
-        assert_eq!(from_utf8(&result.output).unwrap(), "\"157\"");
-=======
-        let (enclave, _, result, shared_key) = compile_deploy_execute("../../examples/eng_wasm_contracts/simplest",
-                                                          generate_address(),
-                                                          "construct(uint)",
-                                                          &[Token::Uint(17.into())],
-                                                          "write()",
-                                                          &[]);
-        enclave.destroy();
         assert_eq!(from_utf8(&symmetric::decrypt(&result.output, &shared_key).unwrap()).unwrap(), "\"157\"");
->>>>>>> a90e09cf
     }
 
     // address is defined in our protocol as ethereum's H256/bytes32
@@ -260,9 +222,8 @@
     fn test_single_address() {
         let (mut db, _dir) = create_test_db();
         let addr = Token::FixedBytes(generate_address().to_vec());
-<<<<<<< HEAD
-
-        let (enclave, _, result) = compile_deploy_execute(
+
+        let (enclave, _, result, shared_key) = compile_deploy_execute(
             &mut db,
             "../../examples/eng_wasm_contracts/simplest",
             generate_address(),
@@ -272,24 +233,13 @@
             &[addr.clone()]
         );
 
-        assert_eq!(from_utf8(&result.output).unwrap(), format!("{:?}",addr.to_fixed_bytes().unwrap().to_hex()));
-=======
-        let (enclave, _, result, shared_key) = compile_deploy_execute("../../examples/eng_wasm_contracts/simplest",
-                                                          generate_address(),
-                                                          "construct(uint)",
-                                                          &[Token::Uint(100.into())],
-                                                          "check_address(bytes32)",
-                                                          &[addr.clone()]);
-        enclave.destroy();
         assert_eq!(from_utf8(&symmetric::decrypt(&result.output, &shared_key).unwrap()).unwrap(), format!("{:?}",addr.to_fixed_bytes().unwrap().to_hex()));
->>>>>>> a90e09cf
     }
 
     #[test]
     fn test_rand_u8() {
-<<<<<<< HEAD
-        let (mut db, _dir) = create_test_db();
-        let (enclave, _, result) = compile_deploy_execute(
+        let (mut db, _dir) = create_test_db();
+        let (enclave, _, result, shared_key) = compile_deploy_execute(
             &mut db,
             "../../examples/eng_wasm_contracts/simplest",
             generate_address(),
@@ -299,16 +249,6 @@
             &[]
         );
 
-=======
-        let (enclave, _, result, shared_key) = compile_deploy_execute("../../examples/eng_wasm_contracts/simplest",
-                                                          generate_address(),
-                                                          "construct(uint)",
-                                                          &[Token::Uint(100.into())],
-                                                          "choose_rand_color()",
-                                                          &[]);
-
-        enclave.destroy();
->>>>>>> a90e09cf
         let colors = vec!["\"green\"", "\"yellow\"", "\"red\"", "\"blue\"", "\"white\"", "\"black\"", "\"orange\"", "\"purple\""];
         let res_output = symmetric::decrypt(&result.output, &shared_key).unwrap();
         let res_str = from_utf8(&res_output).unwrap();
@@ -321,10 +261,9 @@
 
     #[test]
     fn test_shuffling() {
-<<<<<<< HEAD
-        let (mut db, _dir) = create_test_db();
-
-        let (enclave, _, result) = compile_deploy_execute(
+        let (mut db, _dir) = create_test_db();
+
+        let (enclave, _, result, shared_key) = compile_deploy_execute(
             &mut db,
             "../../examples/eng_wasm_contracts/simplest",
             generate_address(),
@@ -333,17 +272,6 @@
             "get_scrambled_vec()",
             &[]
         );
-
-=======
-        let (enclave, _, result, shared_key) = compile_deploy_execute("../../examples/eng_wasm_contracts/simplest",
-                                                          generate_address(),
-                                                          "construct(uint)",
-                                                          &[Token::Uint(100.into())],
-                                                          "get_scrambled_vec()",
-                                                          &[]);
-
-        enclave.destroy();
->>>>>>> a90e09cf
         let zeros: Box<[u8]> = Box::new([0u8; 10]);
         let res_output = symmetric::decrypt(&result.output, &shared_key).unwrap();
         assert_eq!(res_output.len(), 10);
@@ -354,9 +282,8 @@
     fn test_multiple_addresses() {
         let (mut db, _dir) = create_test_db();
         let addr2 = Token::FixedBytes(generate_address().to_vec());
-<<<<<<< HEAD
-
-        let (enclave, _, result) = compile_deploy_execute(
+
+        let (enclave, _, result, shared_key) = compile_deploy_execute(
             &mut db,
             "../../examples/eng_wasm_contracts/simplest",
             generate_address(),
@@ -366,17 +293,7 @@
             &[Token::FixedBytes(generate_address().to_vec()), addr2.clone()]
         );
 
-        assert_eq!(from_utf8(&result.output).unwrap(), format!("{:?}",addr2.to_fixed_bytes().unwrap().to_hex()));
-=======
-        let (enclave, _, result, shared_key) = compile_deploy_execute("../../examples/eng_wasm_contracts/simplest",
-                                            generate_address(),
-                                            "construct(uint)",
-                                            &[Token::Uint(1025.into())],
-                                            "check_addresses(bytes32,bytes32)",
-                                            &[Token::FixedBytes(generate_address().to_vec()), addr2.clone()]);
-        enclave.destroy();
         assert_eq!(from_utf8(&symmetric::decrypt(&result.output, &shared_key).unwrap()).unwrap(), format!("{:?}",addr2.to_fixed_bytes().unwrap().to_hex()));
->>>>>>> a90e09cf
     }
 
     #[test]
@@ -384,9 +301,8 @@
         let (mut db, _dir) = create_test_db();
         let amount: Token = Token::Uint(50.into());
         let address = generate_address();
-<<<<<<< HEAD
-
-        let (enclave, contract_code, _) = compile_deploy_execute(
+
+        let (enclave, contract_code, _, _) = compile_deploy_execute(
             &mut db,
             "../../examples/eng_wasm_contracts/erc20",
             address.clone(),
@@ -395,14 +311,6 @@
             "mint(bytes32,uint256)",
             &[Token::FixedBytes(generate_address().to_vec()), amount.clone()]
         );
-=======
-        let (enclave, contract_code, _, _) = compile_deploy_execute("../../examples/eng_wasm_contracts/erc20",
-                                            address.clone(),
-                                            "construct()",
-                                            &[],
-                                            "mint(bytes32,uint256)",
-                                            &[Token::FixedBytes(generate_address().to_vec()), amount.clone()]);
->>>>>>> a90e09cf
 
         let (keys, shared_key, _, _) = exchange_keys(enclave.geteid());
         let encrypted_callable = symmetric::encrypt(b"total_supply()", &shared_key).unwrap();
@@ -429,13 +337,9 @@
         let address = generate_address();
         let addr: Token = Token::FixedBytes(generate_address().to_vec());
         let transfer_amount: Token = Token::Uint(8.into());
-<<<<<<< HEAD
-
-        let (enclave, contract_code, _) = compile_deploy_execute(
-            &mut db,
-=======
+
         let (enclave, contract_code, _, _) = compile_deploy_execute(
->>>>>>> a90e09cf
+            &mut db,
             "../../examples/eng_wasm_contracts/erc20",
             address.clone(),
             "construct()",
@@ -465,7 +369,6 @@
         let encrypted_args = symmetric::encrypt(&ethabi::encode(&[addr_to]), &shared_key).unwrap();
 
         let result_balance = wasm::execute(
-<<<<<<< HEAD
             &mut db,
             enclave.geteid(),
             &contract_code,
@@ -476,15 +379,9 @@
             GAS_LIMIT
         ).expect("Execution failed");
 
-        let res: Token = ethabi::decode(&[ethabi::ParamType::Uint(256)], &result_balance.output).unwrap().pop().unwrap();
-=======
-            enclave.geteid(), &contract_code, &encrypted_callable, &encrypted_args, &keys.get_pubkey(), &address, GAS_LIMIT)
-            .expect("Execution failed");
         let result_balance_decrypted = symmetric::decrypt(&result_balance.output, &shared_key).unwrap();
 
-        enclave.destroy();
         let res: Token = ethabi::decode(&[ethabi::ParamType::Uint(256)], &result_balance_decrypted).unwrap().pop().unwrap();
->>>>>>> a90e09cf
         assert_eq!(res, transfer_amount);
     }
 
@@ -496,9 +393,8 @@
         let spender: Token = Token::FixedBytes(generate_address().to_vec());
         let addr_to: Token = Token::FixedBytes(generate_address().to_vec());
         let transfer_amount: Token = Token::Uint(12.into());
-<<<<<<< HEAD
-
-        let (enclave, contract_code, _) = compile_deploy_execute(
+
+        let (enclave, contract_code, _, _) = compile_deploy_execute(
             &mut db,
             "../../examples/eng_wasm_contracts/erc20",
             address.clone(),
@@ -510,17 +406,6 @@
         );
         let eid = enclave.geteid();
         let (keys, shared_key, _, _) = exchange_keys(eid);
-=======
-        let (enclave, contract_code, _, _) = compile_deploy_execute("../../examples/eng_wasm_contracts/erc20",
-                                                                 address.clone(),
-                                                                 "construct()",
-                                                                 &[],
-                                                                 "mint(bytes32,uint256)",
-                                                                 &[owner.clone(), Token::Uint(40.into())]);
-        let id = enclave.geteid();
-
-        let (keys, shared_key, _, _) = exchange_keys(id);
->>>>>>> a90e09cf
         let encrypted_callable = symmetric::encrypt(b"approve(bytes32,bytes32,uint256)", &shared_key).unwrap();
         let encrypted_args = symmetric::encrypt(&ethabi::encode(&[owner.clone(), spender.clone(), Token::Uint(20.into())]), &shared_key).unwrap();
         wasm::execute(
@@ -552,7 +437,6 @@
         let encrypted_callable = symmetric::encrypt(b"balance_of(bytes32)", &shared_key).unwrap();
         let encrypted_args = symmetric::encrypt(&ethabi::encode(&[addr_to]), &shared_key).unwrap();
         let result_balance = wasm::execute(
-<<<<<<< HEAD
             &mut db,
             eid,
             &contract_code,
@@ -562,6 +446,8 @@
             &address,
             GAS_LIMIT
         ).expect("Execution failed");
+
+        let result_balance_decrypted = symmetric::decrypt(&result_balance.output, &shared_key).unwrap();
 
         let (keys, shared_key, _, _) = exchange_keys(eid);
         let encrypted_callable = symmetric::encrypt(b"allowance(bytes32,bytes32)", &shared_key).unwrap();
@@ -576,18 +462,8 @@
             &address,
             GAS_LIMIT
         ).expect("Execution failed");
-=======
-            id, &contract_code, &encrypted_callable, &encrypted_args, &keys.get_pubkey(), &address, GAS_LIMIT).expect("Execution failed");
-        let result_balance_decrypted = symmetric::decrypt(&result_balance.output, &shared_key).unwrap();
-
-        let (keys, shared_key, _, _) = exchange_keys(id);
-        let encrypted_callable = symmetric::encrypt(b"allowance(bytes32,bytes32)", &shared_key).unwrap();
-        let encrypted_args = symmetric::encrypt(&ethabi::encode(&[owner, spender]), &shared_key).unwrap();
-        let result_allowance = wasm::execute(
-            id, &contract_code, &encrypted_callable, &encrypted_args, &keys.get_pubkey(), &address, GAS_LIMIT).expect("Execution failed");
+
         let result_allowance_decrypted = symmetric::decrypt(&result_allowance.output, &shared_key).unwrap();
->>>>>>> a90e09cf
-
         let res_allowance: Token = ethabi::decode(&[ethabi::ParamType::Uint(256)], &result_allowance_decrypted).unwrap().pop().unwrap();
         let res_balance: Token = ethabi::decode(&[ethabi::ParamType::Uint(256)], &result_balance_decrypted).unwrap().pop().unwrap();
 
@@ -597,14 +473,10 @@
 
     #[test]
     fn test_eth_bridge(){
-<<<<<<< HEAD
-        let (mut db, _dir) = create_test_db();
-
-        let (enclave, contract_code, _) = compile_deploy_execute(
-            &mut db,
-=======
+        let (mut db, _dir) = create_test_db();
+
         let (enclave, contract_code, _, _) = compile_deploy_execute(
->>>>>>> a90e09cf
+            &mut db,
             "../../examples/eng_wasm_contracts/contract_with_eth_calls",
             generate_address(),
             "construct()",
