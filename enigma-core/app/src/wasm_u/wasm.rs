#![allow(dead_code)]
extern crate sgx_types;
extern crate sgx_urts;
extern crate rustc_hex;

use crate::common_u::errors::EnclaveFailError;
use crate::db::{DeltaKey, Stype};
use crate::km_u::{ContractAddress, PubKey};
use enigma_types::traits::SliceCPtr;
use enigma_types::{EnclaveReturn, ExecuteResult};
use failure::Error;
use sgx_types::*;

extern "C" {
    fn ecall_deploy(eid: sgx_enclave_id_t, retval: *mut EnclaveReturn,
<<<<<<< HEAD
                    bytecode: *const u8, bytecode_len: usize, args: *const u8,
                    args_len: usize, address: &ContractAddress, user_key: &PubKey,
                    gas_limit: *const u64, output_ptr: *mut u64, sig: &mut [u8; 65] ) -> sgx_status_t;
=======
                    bytecode: *const u8, bytecode_len: usize,
                    constructor: *const u8, constructor_len: usize,
                    args: *const u8, args_len: usize,
                    address: &ContractAddress, user_key: &PubKey,
                    gas_limit: *const u64, output_ptr: *mut u64, sig: &mut [u8; 65]) -> sgx_status_t;
>>>>>>> daf859a4

    fn ecall_execute(eid: sgx_enclave_id_t, retval: *mut EnclaveReturn,
                     bytecode: *const u8, bytecode_len: usize, callable: *const u8,
                     callable_len: usize, callable_args: *const u8, callable_args_len: usize,
                     user_key: &PubKey, contract_address: &ContractAddress,
                     gas_limit: *const u64, result: &mut ExecuteResult ) -> sgx_status_t;
}

const MAX_EVM_RESULT: usize = 100_000;
<<<<<<< HEAD
pub fn deploy(eid: sgx_enclave_id_t, bytecode: &[u8], args: &[u8], contract_address: ContractAddress,
              user_pubkey: &PubKey, gas_limit: u64, ) -> Result<(Box<[u8]>, [u8; 65]), Error> {
    let mut retval = EnclaveReturn::Success;
=======
pub fn deploy(eid: sgx_enclave_id_t,  bytecode: &[u8], constructor: &str, args: &[u8],
              contract_address: ContractAddress, user_pubkey: &PubKey, gas_limit: u64)-> Result<(Box<[u8]>, [u8;65]), Error> {
    let mut retval = EnclaveReturn::default();
>>>>>>> daf859a4
    let mut output_ptr: u64 = 0;
    let mut signature = [0u8; 65];

    let status = unsafe {
<<<<<<< HEAD
        ecall_deploy(
            eid,
            &mut retval,
            bytecode.as_c_ptr(),
            bytecode.len(),
            args.as_c_ptr(),
            args.len(),
            &contract_address,
            &user_pubkey,
            &gas_limit as *const u64,
            &mut output_ptr as *mut u64,
            &mut signature,
        )
=======
        ecall_deploy(eid,
                     &mut retval,
                     bytecode.as_c_ptr(),
                     bytecode.len(),
                     constructor.as_c_ptr() as *const u8,
                     constructor.len(),
                     args.as_c_ptr(),
                     args.len(),
                     &contract_address,
                     &user_pubkey,
                     &gas_limit as *const u64,
                     &mut output_ptr as *mut u64,
        &mut signature)
>>>>>>> daf859a4
    };
    if retval != EnclaveReturn::Success || status != sgx_status_t::SGX_SUCCESS {
        return Err(EnclaveFailError { err: retval, status }.into());
    }
    let box_ptr = output_ptr as *mut Box<[u8]>;
    assert!(!box_ptr.is_null()); // TODO: Think about this
    let part = unsafe { Box::from_raw(box_ptr) };
    Ok((*part, signature))
}

#[derive(Clone, Debug, PartialEq, PartialOrd, Eq, Ord, Hash, Default)]
pub struct WasmResult {
    pub bytecode: Vec<u8>,
    pub output: Vec<u8>,
    pub delta: ::db::Delta,
    pub eth_payload: Vec<u8>,
    pub eth_contract_addr: [u8; 20],
    pub signature: Vec<u8>,
}

<<<<<<< HEAD
pub fn execute(eid: sgx_enclave_id_t, bytecode: &[u8], callable: &str, args: &str,
               user_pubkey: &PubKey, address: &ContractAddress, gas_limit: u64, ) -> Result<WasmResult, Error> {
    let mut retval = EnclaveReturn::Success;
    let mut result = ExecuteResult::default();

=======
pub fn execute(eid: sgx_enclave_id_t,  bytecode: &[u8], callable: &str, args: &[u8],
               user_pubkey: &PubKey, address: &ContractAddress, gas_limit: u64)-> Result<WasmResult,Error>{
    let mut retval = EnclaveReturn::default();
    let mut output = 0u64;
    let mut delta_data_ptr = 0u64;
    let mut delta_hash = [0u8; 32];
    let mut delta_index = 0u32;
    let mut ethereum_payload = 0u64;
    let mut ethereum_contract_addr = [0u8; 20];
    let mut signature = [0u8; 65];
>>>>>>> daf859a4

    let status = unsafe {
        ecall_execute(eid,
                      &mut retval,
                      bytecode.as_c_ptr() as *const u8,
                      bytecode.len(),
                      callable.as_c_ptr() as *const u8,
                      callable.len(),
                      args.as_c_ptr() as *const u8,
                      args.len(),
                      &user_pubkey,
                      &address,
                      &gas_limit as *const u64,
                      &mut result)
    };

    if retval != EnclaveReturn::Success || status != sgx_status_t::SGX_SUCCESS {
        return Err(EnclaveFailError { err: retval, status }.into());
    }
    // TODO: Write a handle wrapper that will free the pointers memory in case of an Error.

    let mut new_result: WasmResult = Default::default();

    new_result.signature = result.signature.to_vec();

    assert!(!result.output.is_null()); // TODO: Think about this
    let box_ptr = result.output as *mut Box<[u8]>;
    let output = unsafe { Box::from_raw(box_ptr) };
    new_result.output = output.to_vec();

    assert!(!result.ethereum_payload_ptr.is_null()); // TODO: Think about this
    let box_payload_ptr = result.ethereum_payload_ptr as *mut Box<[u8]>;
    let payload = unsafe { Box::from_raw(box_payload_ptr) };
    new_result.eth_payload = payload.to_vec();

    new_result.eth_contract_addr = result.ethereum_address;
    if !result.delta_ptr.is_null() && result.delta_hash != [0u8; 32] && result.delta_index != 0 {
//    if result.delta_ptr != 0 && result.delta_hash != [0u8; 32] && result.delta_index != 0 {
        // TODO: Replace 0 with maybe max int(accordingly).
        let box_ptr = result.delta_ptr as *mut Box<[u8]>;
        assert!(!box_ptr.is_null()); // TODO: Think about this
        let delta_data = unsafe { Box::from_raw(box_ptr) };
        new_result.delta.value = delta_data.to_vec();
        new_result.delta.key = DeltaKey::new(result.delta_hash, Stype::Delta(result.delta_index));
    } else {
        bail!("Weird delta results")
    }
    Ok(new_result)
}

#[cfg(test)]
pub mod tests {
    extern crate ring;
    extern crate ethabi;

    use self::ring::rand::*;
    use super::ContractAddress;
    use crate::esgx::general::init_enclave_wrapper;
    use crate::km_u::tests::exchange_keys;
    use crate::km_u::tests::instantiate_encryption_key;
    use crate::wasm_u::wasm;
    use enigma_tools_u::common_u::Sha256;
    use sgx_types::*;
    use std::fs::File;
    use std::io::Read;
    use std::path::PathBuf;
    use std::process::Command;
    use std::str::from_utf8;
<<<<<<< HEAD
=======
    use crate::km_u::tests::instantiate_encryption_key;
    use crate::km_u::tests::{exchange_keys, serial_and_encrypt_args};
    use super::{ContractAddress, PubKey};
    use enigma_tools_u::common_u::Sha256;
    use self::ring::rand::*;
    use self::ethabi::{Token};
    use wasm_u::wasm::rustc_hex::ToHex;
>>>>>>> daf859a4

    pub fn generate_address() -> ContractAddress {
        let mut address = [0u8; 32];
        SystemRandom::new().fill(&mut address).unwrap();
        address
    }

<<<<<<< HEAD
    fn compile_and_deploy_wasm_contract(eid: sgx_enclave_id_t, test_path: &str, address: ContractAddress) -> (Box<[u8]>, [u8; 65]) {
=======
    fn compile_and_deploy_wasm_contract(eid: sgx_enclave_id_t, test_path: &str, address: ContractAddress, constructor: &str, args: &[u8],  user_pubkey: &PubKey) -> (Box<[u8]>, [u8;65]) {
>>>>>>> daf859a4
        let mut dir = PathBuf::new();
        dir.push(test_path);
        let mut output = Command::new("cargo")
            .current_dir(&dir)
            .args(&["build", "--release"])
            .spawn()
            .expect(&format!("Failed compiling wasm contract: {:?}", &dir));

        assert!(output.wait().unwrap().success());
        dir.push("target/wasm32-unknown-unknown/release/contract.wasm");

        let mut f = File::open(&dir).expect(&format!("Can't open the contract.wasm file: {:?}", &dir));
        let mut wasm_code = Vec::new();
        f.read_to_end(&mut wasm_code).expect("Failed reading the wasm file");
        println!("Bytecode size: {}KB\n", wasm_code.len() / 1024);

<<<<<<< HEAD
        let (pubkey, ..) = exchange_keys(eid);
        wasm::deploy(eid, &wasm_code, &[], address, &pubkey, 100_000).expect("Deploy Failed")
=======
        wasm::deploy(eid, &wasm_code, constructor, args, address, &user_pubkey, 100_000).expect("Deploy Failed")
>>>>>>> daf859a4
    }

    #[test]
    fn test_print_simple() {
        let enclave = init_enclave_wrapper().unwrap();
        let address = generate_address();
        instantiate_encryption_key(&[address], enclave.geteid());
        let (pubkey, key, _, _) = exchange_keys(enclave.geteid());
        let test_constr_arg: Token = Token::Uint(17.into());
        let encrypted_args = serial_and_encrypt_args(&key, &[test_constr_arg.clone()], None);

        let (contract_code, _) = compile_and_deploy_wasm_contract(enclave.geteid(), "../../examples/eng_wasm_contracts/simplest", address, "construct(uint)", &encrypted_args, &pubkey);
        let (pubkey, key, _, _) = exchange_keys(enclave.geteid());
        let args = [Token::Uint(17.into()), Token::Uint(22.into())];
        let encrypted_args = serial_and_encrypt_args(&key, &args, None);
        let result = wasm::execute(enclave.geteid(),&contract_code, "print_test(uint256,uint256)", &encrypted_args, &pubkey, &address, 100_000).expect("Execution failed");

<<<<<<< HEAD
        let (contract_code, _) =
            compile_and_deploy_wasm_contract(enclave.geteid(), "../../examples/eng_wasm_contracts/simplest", address);
        //        let result = wasm::execute(enclave.geteid(),contract_code, "test(uint256,uint256)", "c20102").expect("Execution failed");
        let (pubkey, ..) = exchange_keys(enclave.geteid());
        let result =
            wasm::execute(enclave.geteid(), &contract_code, "write()", "", &pubkey, &address, 100_000).expect("Execution failed");
=======
        enclave.destroy();
        assert_eq!(from_utf8(&result.output).unwrap(), "22");
    }

    #[test]
    fn test_write_simple() {
        let enclave = init_enclave_wrapper().unwrap();
        let address = generate_address();
        instantiate_encryption_key(&[address], enclave.geteid());
        let (pubkey, key, _, _) = exchange_keys(enclave.geteid());
        let test_constr_arg: Token = Token::Uint(17.into());
        let encrypted_args = serial_and_encrypt_args(&key, &[test_constr_arg.clone()], None);

        let (contract_code, _) = compile_and_deploy_wasm_contract(enclave.geteid(), "../../examples/eng_wasm_contracts/simplest", address, "construct(uint)", &encrypted_args, &pubkey);
        let (pubkey, key, _, _) = exchange_keys(enclave.geteid());
        let args : &[u8] = &[];
        let result = wasm::execute(enclave.geteid(), &contract_code, "write()", args, &pubkey, &address, 100_000).expect("Execution failed");
>>>>>>> daf859a4
        enclave.destroy();
        assert_eq!(from_utf8(&result.output).unwrap(), "\"157\"");
    }

    // address is defined in our protocol as ethereum's H256/bytes32
    #[test]
    fn test_single_address() {
        let enclave = init_enclave_wrapper().unwrap();
        let address = generate_address();
        instantiate_encryption_key(&[address], enclave.geteid());
        let (pubkey, key, _, _) = exchange_keys(enclave.geteid());
        let test_constr_arg: Token = Token::Uint(100.into());
        let encrypted_args = serial_and_encrypt_args(&key, &[test_constr_arg.clone()], None);
        let (contract_code, _) = compile_and_deploy_wasm_contract(enclave.geteid(), "../../examples/eng_wasm_contracts/simplest", address, "construct(uint)", &encrypted_args, &pubkey);

        //defining the arguments, serializing them and encrypting them -
        let (pubkey, key, _, _) = exchange_keys(enclave.geteid());
        let addr: Token = Token::FixedBytes(generate_address().to_vec());
        let encrypted_args = serial_and_encrypt_args(&key, &[addr.clone()], None);

        let result = wasm::execute(enclave.geteid(), &contract_code, "check_address(bytes32)", &encrypted_args, &pubkey, &address, 100_000).expect("Execution failed");
        enclave.destroy();
        assert_eq!(from_utf8(&result.output).unwrap(), format!("{:?}",addr.to_fixed_bytes().unwrap().to_hex()));
    }

    #[test]
    fn test_multiple_addresses() {
        let enclave = init_enclave_wrapper().unwrap();
        let address = generate_address();
        instantiate_encryption_key(&[address], enclave.geteid());
        let (pubkey, key, _, _) = exchange_keys(enclave.geteid());
        let test_constr_arg: Token = Token::Uint(1025.into());
        let encrypted_args = serial_and_encrypt_args(&key, &[test_constr_arg.clone()], None);
        let (contract_code, _) = compile_and_deploy_wasm_contract(enclave.geteid(), "../../examples/eng_wasm_contracts/simplest", address, "construct(uint)", &encrypted_args, &pubkey);

        // defining the arguments, serializing them and encrypting them
        let (pubkey, key, _, _) = exchange_keys(enclave.geteid());
        let addr1: Token = Token::FixedBytes(generate_address().to_vec());
        let addr2: Token = Token::FixedBytes(generate_address().to_vec());
        let encrypted_args = serial_and_encrypt_args(&key, &[addr1, addr2.clone()], None);

        let result = wasm::execute(enclave.geteid(), &contract_code, "check_addresses(bytes32,bytes32)", &encrypted_args, &pubkey, &address, 100_000).expect("Execution failed");
        enclave.destroy();
        assert_eq!(from_utf8(&result.output).unwrap(), format!("{:?}",addr2.to_fixed_bytes().unwrap().to_hex()));
    }

    // todo: assert with total_supply
    #[test]
    fn test_mint_erc20() {
        let enclave = init_enclave_wrapper().unwrap();
        let address = generate_address();
        instantiate_encryption_key(&[address], enclave.geteid());
        let (pubkey, key, _, _) = exchange_keys(enclave.geteid());
        let (contract_code, _) = compile_and_deploy_wasm_contract(enclave.geteid(), "../../examples/eng_wasm_contracts/erc20", address, "construct()", &[], &pubkey);

<<<<<<< HEAD
        let (contract_code, _) =
            compile_and_deploy_wasm_contract(enclave.geteid(), "../../examples/eng_wasm_contracts/contract_with_eth_calls", address);
        let (pubkey, ..) = exchange_keys(enclave.geteid());
        let result =
            wasm::execute(enclave.geteid(), &contract_code, "test()", "", &pubkey, &address, 100_000).expect("Execution failed");
=======
        // defining the arguments, serializing them and encrypting them
        let (pubkey, key, _, _) = exchange_keys(enclave.geteid());
        let addr: Token = Token::FixedBytes(generate_address().to_vec());
        let amount: Token = Token::Uint(17.into());
        let encrypted_args = serial_and_encrypt_args(&key, &[addr, amount.clone()], None);
        let result = wasm::execute(enclave.geteid(), &contract_code, "mint(bytes32,uint256)", &encrypted_args, &pubkey, &address, 100_000_000).expect("Execution failed");
        enclave.destroy();
        assert_eq!(from_utf8(&result.output).unwrap(), "{\"approved\":{},\"balance\":17}");
    }

//    #[test]
//    fn test_total_supply_erc20() {
//        let enclave = init_enclave_wrapper().unwrap();
//        let address = generate_address();
//        instantiate_encryption_key(&[address], enclave.geteid());
//        let (pubkey_deploy, _, _, _) = exchange_keys(enclave.geteid());
//        let (pubkey_mint, key_mint, _, _) = exchange_keys(enclave.geteid());
//        let (pubkey_gen_address, key_gen_address, _, _) = exchange_keys(enclave.geteid());
//        let (contract_code, _) = compile_and_deploy_wasm_contract(enclave.geteid(), "../../examples/eng_wasm_contracts/erc20", address, "construct()", &[], &pubkey_deploy);
//
//        // defining the arguments, serializing them and encrypting them
//        let (pubkey, key_m, _, _) = exchange_keys(enclave.geteid());
//        let addr: Token = Token::FixedBytes(generate_address().to_vec());
//        let mint_amount: Token = Token::Uint(1000.into());
//        let mint_args = serial_and_encrypt_args(&key_m, &[addr.clone(), mint_amount.clone()], None);
//
//        let result_mint = wasm::execute(enclave.geteid(), &contract_code, "mint(bytes32,uint256)", &mint_args, &pubkey, &address, 100_000).expect("Execution failed");
//
//        let result_transfer = wasm::execute(enclave.geteid(), &contract_code, "total_supply()", &[], &pubkey, &address, 100_000).expect("Execution failed");
//        enclave.destroy();
//        assert_eq!(from_utf8(&result_transfer.output).unwrap(), "1000");
//    }
//
//    #[test]
//    fn test_transfer_erc20() {
//        let enclave = init_enclave_wrapper().unwrap();
//        let address = generate_address();
//        instantiate_encryption_key(&[address], enclave.geteid());
//        let (pubkey_deploy, _, _, _) = exchange_keys(enclave.geteid());
//        let (pubkey_mint, key_mint, _, _) = exchange_keys(enclave.geteid());
//        let (pubkey_gen_address, key_gen_address, _, _) = exchange_keys(enclave.geteid());
//        let (contract_code, _) = compile_and_deploy_wasm_contract(enclave.geteid(), "../../examples/eng_wasm_contracts/erc20", address, "construct()", &[], &pubkey_deploy);
//        // defining the arguments, serializing them and encrypting them
//        let (pubkey_m, key_m, _, _) = exchange_keys(enclave.geteid());
//        let addr: Token = Token::FixedBytes(generate_address().to_vec());
//        let mint_amount: Token = Token::Uint(17.into());
//        let mint_args = serial_and_encrypt_args(&key_m, &[addr.clone(), mint_amount.clone()], None);
//
//        let result_mint = wasm::execute(enclave.geteid(), &contract_code, "mint(bytes32,uint256)", &mint_args, &pubkey_m, &address, 100_000).expect("Execution failed");
//
//        let (pubkey_t, key_t, _, _) = exchange_keys(enclave.geteid());
//        let addr_to = Token::FixedBytes(generate_address().to_vec());
//        let transfer_amount: Token = Token::Uint(8.into());
//        let transfer_args = serial_and_encrypt_args(&key_t, &[addr, addr_to, transfer_amount.clone()], None);
//
//        let result_transfer = wasm::execute(enclave.geteid(), &contract_code, "transfer(bytes32,bytes32,uint256)", &transfer_args, &pubkey_t, &address, 100_000).expect("Execution failed");
//        enclave.destroy();
//        assert_eq!(from_utf8(&result_transfer.output).unwrap(), "8");
//    }
//
//    #[test]
//    fn test_balance_erc20() {
//        let enclave = init_enclave_wrapper().unwrap();
//        let address = generate_address();
//        instantiate_encryption_key(&[address], enclave.geteid());
//        let (pubkey_deploy, _, _, _) = exchange_keys(enclave.geteid());
//        let (pubkey_mint, key_mint, _, _) = exchange_keys(enclave.geteid());
//        let (pubkey_balance, key_balannce, _, _) = exchange_keys(enclave.geteid());
//        let (contract_code, _) = compile_and_deploy_wasm_contract(enclave.geteid(), "../../examples/eng_wasm_contracts/erc20", address, "construct()", &[], &pubkey_deploy);
//        // defining the arguments, serializing them and encrypting them
//        let (pubkey_m, key_m, _, _) = exchange_keys(enclave.geteid());
//        let addr: Token = Token::FixedBytes(generate_address().to_vec());
//        let amount: Token = Token::Uint(13.into());
//        let mint_args = serial_and_encrypt_args(&key_m, &[addr.clone(), amount.clone()], None);
//
//        let result_mint = wasm::execute(enclave.geteid(), &contract_code, "mint(bytes32,uint256)", &mint_args, &pubkey_m, &address, 100_000).expect("Execution failed");
//
//        let (pubkey_t, key_t, _, _) = exchange_keys(enclave.geteid());
//        let balance_args = serial_and_encrypt_args(&key_t, &[addr], None);
//
//        let result_transfer = wasm::execute(enclave.geteid(), &contract_code, "balance_of(bytes32)", &balance_args, &pubkey_t, &address, 100_000).expect("Execution failed");
//        enclave.destroy();
//        assert_eq!(from_utf8(&result_transfer.output).unwrap(), "13");
//    }


    #[test]
    fn test_eth_bridge() {
        let enclave = init_enclave_wrapper().unwrap();
        let address = generate_address();
        let (pubkey, _, _, _) = exchange_keys(enclave.geteid());
        instantiate_encryption_key(&[address], enclave.geteid());
        let (contract_code, _) = compile_and_deploy_wasm_contract(enclave.geteid(), "../../examples/eng_wasm_contracts/contract_with_eth_calls", address, "construct()", &[], &pubkey);
        let (pubkey, key, _, _) = exchange_keys(enclave.geteid());
        let arg: &[u8] = &[];
        let result = wasm::execute(enclave.geteid(), &contract_code, "test()", arg, &pubkey, &address, 100_000).expect("Execution failed");
>>>>>>> daf859a4
        enclave.destroy();
    }

    #[ignore]
    #[test]
<<<<<<< HEAD
    pub fn contract() {
        let mut f =
            File::open("../../examples/eng_wasm_contracts/simplest/target/wasm32-unknown-unknown/release/contract.wasm").unwrap();
=======
    pub fn test_contract() {
        let mut f = File::open(
            "../../examples/eng_wasm_contracts/simplest/target/wasm32-unknown-unknown/release/contract.wasm",
        )
        .unwrap();
>>>>>>> daf859a4
        let mut wasm_code = Vec::new();
        f.read_to_end(&mut wasm_code).unwrap();
        println!("Bytecode size: {}KB\n", wasm_code.len() / 1024);
        let enclave = init_enclave_wrapper().unwrap();

        let address = b"Enigma".sha256();
        instantiate_encryption_key(&[address], enclave.geteid());

<<<<<<< HEAD
        let (pubkey, ..) = exchange_keys(enclave.geteid());
        let (contract_code, _) =
            wasm::deploy(enclave.geteid(), &wasm_code, &[], b"enigma".sha256(), &pubkey, 100_000).expect("Deploy Failed");
        let (pubkey, ..) = exchange_keys(enclave.geteid());
        let result =
            wasm::execute(enclave.geteid(), &contract_code, "call", "", &pubkey, &address, 100_000).expect("Execution failed");
=======
        let (pubkey, _, _, _) = exchange_keys(enclave.geteid());
        let (contract_code, _) =
            wasm::deploy(enclave.geteid(), &wasm_code, "construct()", &[], b"enigma".sha256(), &pubkey, 100_000)
                .expect("Deploy Failed");
        let (pubkey, _, _, _) = exchange_keys(enclave.geteid());
        let result = wasm::execute(enclave.geteid(),&contract_code, "call", &[],  &pubkey, &address,100_000).expect("Execution failed");
>>>>>>> daf859a4
        assert_eq!(from_utf8(&result.output).unwrap(), "157");
    }
}<|MERGE_RESOLUTION|>--- conflicted
+++ resolved
@@ -13,17 +13,11 @@
 
 extern "C" {
     fn ecall_deploy(eid: sgx_enclave_id_t, retval: *mut EnclaveReturn,
-<<<<<<< HEAD
-                    bytecode: *const u8, bytecode_len: usize, args: *const u8,
-                    args_len: usize, address: &ContractAddress, user_key: &PubKey,
-                    gas_limit: *const u64, output_ptr: *mut u64, sig: &mut [u8; 65] ) -> sgx_status_t;
-=======
                     bytecode: *const u8, bytecode_len: usize,
                     constructor: *const u8, constructor_len: usize,
                     args: *const u8, args_len: usize,
                     address: &ContractAddress, user_key: &PubKey,
                     gas_limit: *const u64, output_ptr: *mut u64, sig: &mut [u8; 65]) -> sgx_status_t;
->>>>>>> daf859a4
 
     fn ecall_execute(eid: sgx_enclave_id_t, retval: *mut EnclaveReturn,
                      bytecode: *const u8, bytecode_len: usize, callable: *const u8,
@@ -33,34 +27,14 @@
 }
 
 const MAX_EVM_RESULT: usize = 100_000;
-<<<<<<< HEAD
-pub fn deploy(eid: sgx_enclave_id_t, bytecode: &[u8], args: &[u8], contract_address: ContractAddress,
-              user_pubkey: &PubKey, gas_limit: u64, ) -> Result<(Box<[u8]>, [u8; 65]), Error> {
-    let mut retval = EnclaveReturn::Success;
-=======
 pub fn deploy(eid: sgx_enclave_id_t,  bytecode: &[u8], constructor: &str, args: &[u8],
               contract_address: ContractAddress, user_pubkey: &PubKey, gas_limit: u64)-> Result<(Box<[u8]>, [u8;65]), Error> {
-    let mut retval = EnclaveReturn::default();
->>>>>>> daf859a4
+    let mut retval = EnclaveReturn::Success;
+
     let mut output_ptr: u64 = 0;
     let mut signature = [0u8; 65];
 
     let status = unsafe {
-<<<<<<< HEAD
-        ecall_deploy(
-            eid,
-            &mut retval,
-            bytecode.as_c_ptr(),
-            bytecode.len(),
-            args.as_c_ptr(),
-            args.len(),
-            &contract_address,
-            &user_pubkey,
-            &gas_limit as *const u64,
-            &mut output_ptr as *mut u64,
-            &mut signature,
-        )
-=======
         ecall_deploy(eid,
                      &mut retval,
                      bytecode.as_c_ptr(),
@@ -74,7 +48,6 @@
                      &gas_limit as *const u64,
                      &mut output_ptr as *mut u64,
         &mut signature)
->>>>>>> daf859a4
     };
     if retval != EnclaveReturn::Success || status != sgx_status_t::SGX_SUCCESS {
         return Err(EnclaveFailError { err: retval, status }.into());
@@ -95,24 +68,11 @@
     pub signature: Vec<u8>,
 }
 
-<<<<<<< HEAD
-pub fn execute(eid: sgx_enclave_id_t, bytecode: &[u8], callable: &str, args: &str,
-               user_pubkey: &PubKey, address: &ContractAddress, gas_limit: u64, ) -> Result<WasmResult, Error> {
+
+pub fn execute(eid: sgx_enclave_id_t,  bytecode: &[u8], callable: &str, args: &[u8],
+               user_pubkey: &PubKey, address: &ContractAddress, gas_limit: u64)-> Result<WasmResult,Error>{
     let mut retval = EnclaveReturn::Success;
     let mut result = ExecuteResult::default();
-
-=======
-pub fn execute(eid: sgx_enclave_id_t,  bytecode: &[u8], callable: &str, args: &[u8],
-               user_pubkey: &PubKey, address: &ContractAddress, gas_limit: u64)-> Result<WasmResult,Error>{
-    let mut retval = EnclaveReturn::default();
-    let mut output = 0u64;
-    let mut delta_data_ptr = 0u64;
-    let mut delta_hash = [0u8; 32];
-    let mut delta_index = 0u32;
-    let mut ethereum_payload = 0u64;
-    let mut ethereum_contract_addr = [0u8; 20];
-    let mut signature = [0u8; 65];
->>>>>>> daf859a4
 
     let status = unsafe {
         ecall_execute(eid,
@@ -168,12 +128,13 @@
     extern crate ring;
     extern crate ethabi;
 
-    use self::ring::rand::*;
-    use super::ContractAddress;
     use crate::esgx::general::init_enclave_wrapper;
-    use crate::km_u::tests::exchange_keys;
+    use crate::km_u::tests::{exchange_keys, serial_and_encrypt_args};
     use crate::km_u::tests::instantiate_encryption_key;
     use crate::wasm_u::wasm;
+    use self::ring::rand::*;
+    use self::ethabi::{Token};
+    use super::{ContractAddress, PubKey};
     use enigma_tools_u::common_u::Sha256;
     use sgx_types::*;
     use std::fs::File;
@@ -181,16 +142,7 @@
     use std::path::PathBuf;
     use std::process::Command;
     use std::str::from_utf8;
-<<<<<<< HEAD
-=======
-    use crate::km_u::tests::instantiate_encryption_key;
-    use crate::km_u::tests::{exchange_keys, serial_and_encrypt_args};
-    use super::{ContractAddress, PubKey};
-    use enigma_tools_u::common_u::Sha256;
-    use self::ring::rand::*;
-    use self::ethabi::{Token};
     use wasm_u::wasm::rustc_hex::ToHex;
->>>>>>> daf859a4
 
     pub fn generate_address() -> ContractAddress {
         let mut address = [0u8; 32];
@@ -198,11 +150,8 @@
         address
     }
 
-<<<<<<< HEAD
-    fn compile_and_deploy_wasm_contract(eid: sgx_enclave_id_t, test_path: &str, address: ContractAddress) -> (Box<[u8]>, [u8; 65]) {
-=======
+
     fn compile_and_deploy_wasm_contract(eid: sgx_enclave_id_t, test_path: &str, address: ContractAddress, constructor: &str, args: &[u8],  user_pubkey: &PubKey) -> (Box<[u8]>, [u8;65]) {
->>>>>>> daf859a4
         let mut dir = PathBuf::new();
         dir.push(test_path);
         let mut output = Command::new("cargo")
@@ -219,12 +168,8 @@
         f.read_to_end(&mut wasm_code).expect("Failed reading the wasm file");
         println!("Bytecode size: {}KB\n", wasm_code.len() / 1024);
 
-<<<<<<< HEAD
-        let (pubkey, ..) = exchange_keys(eid);
-        wasm::deploy(eid, &wasm_code, &[], address, &pubkey, 100_000).expect("Deploy Failed")
-=======
+
         wasm::deploy(eid, &wasm_code, constructor, args, address, &user_pubkey, 100_000).expect("Deploy Failed")
->>>>>>> daf859a4
     }
 
     #[test]
@@ -241,15 +186,6 @@
         let args = [Token::Uint(17.into()), Token::Uint(22.into())];
         let encrypted_args = serial_and_encrypt_args(&key, &args, None);
         let result = wasm::execute(enclave.geteid(),&contract_code, "print_test(uint256,uint256)", &encrypted_args, &pubkey, &address, 100_000).expect("Execution failed");
-
-<<<<<<< HEAD
-        let (contract_code, _) =
-            compile_and_deploy_wasm_contract(enclave.geteid(), "../../examples/eng_wasm_contracts/simplest", address);
-        //        let result = wasm::execute(enclave.geteid(),contract_code, "test(uint256,uint256)", "c20102").expect("Execution failed");
-        let (pubkey, ..) = exchange_keys(enclave.geteid());
-        let result =
-            wasm::execute(enclave.geteid(), &contract_code, "write()", "", &pubkey, &address, 100_000).expect("Execution failed");
-=======
         enclave.destroy();
         assert_eq!(from_utf8(&result.output).unwrap(), "22");
     }
@@ -267,7 +203,6 @@
         let (pubkey, key, _, _) = exchange_keys(enclave.geteid());
         let args : &[u8] = &[];
         let result = wasm::execute(enclave.geteid(), &contract_code, "write()", args, &pubkey, &address, 100_000).expect("Execution failed");
->>>>>>> daf859a4
         enclave.destroy();
         assert_eq!(from_utf8(&result.output).unwrap(), "\"157\"");
     }
@@ -323,13 +258,6 @@
         let (pubkey, key, _, _) = exchange_keys(enclave.geteid());
         let (contract_code, _) = compile_and_deploy_wasm_contract(enclave.geteid(), "../../examples/eng_wasm_contracts/erc20", address, "construct()", &[], &pubkey);
 
-<<<<<<< HEAD
-        let (contract_code, _) =
-            compile_and_deploy_wasm_contract(enclave.geteid(), "../../examples/eng_wasm_contracts/contract_with_eth_calls", address);
-        let (pubkey, ..) = exchange_keys(enclave.geteid());
-        let result =
-            wasm::execute(enclave.geteid(), &contract_code, "test()", "", &pubkey, &address, 100_000).expect("Execution failed");
-=======
         // defining the arguments, serializing them and encrypting them
         let (pubkey, key, _, _) = exchange_keys(enclave.geteid());
         let addr: Token = Token::FixedBytes(generate_address().to_vec());
@@ -426,23 +354,16 @@
         let (pubkey, key, _, _) = exchange_keys(enclave.geteid());
         let arg: &[u8] = &[];
         let result = wasm::execute(enclave.geteid(), &contract_code, "test()", arg, &pubkey, &address, 100_000).expect("Execution failed");
->>>>>>> daf859a4
         enclave.destroy();
     }
 
     #[ignore]
     #[test]
-<<<<<<< HEAD
-    pub fn contract() {
-        let mut f =
-            File::open("../../examples/eng_wasm_contracts/simplest/target/wasm32-unknown-unknown/release/contract.wasm").unwrap();
-=======
     pub fn test_contract() {
         let mut f = File::open(
             "../../examples/eng_wasm_contracts/simplest/target/wasm32-unknown-unknown/release/contract.wasm",
         )
         .unwrap();
->>>>>>> daf859a4
         let mut wasm_code = Vec::new();
         f.read_to_end(&mut wasm_code).unwrap();
         println!("Bytecode size: {}KB\n", wasm_code.len() / 1024);
@@ -451,21 +372,12 @@
         let address = b"Enigma".sha256();
         instantiate_encryption_key(&[address], enclave.geteid());
 
-<<<<<<< HEAD
-        let (pubkey, ..) = exchange_keys(enclave.geteid());
-        let (contract_code, _) =
-            wasm::deploy(enclave.geteid(), &wasm_code, &[], b"enigma".sha256(), &pubkey, 100_000).expect("Deploy Failed");
-        let (pubkey, ..) = exchange_keys(enclave.geteid());
-        let result =
-            wasm::execute(enclave.geteid(), &contract_code, "call", "", &pubkey, &address, 100_000).expect("Execution failed");
-=======
         let (pubkey, _, _, _) = exchange_keys(enclave.geteid());
         let (contract_code, _) =
             wasm::deploy(enclave.geteid(), &wasm_code, "construct()", &[], b"enigma".sha256(), &pubkey, 100_000)
                 .expect("Deploy Failed");
         let (pubkey, _, _, _) = exchange_keys(enclave.geteid());
         let result = wasm::execute(enclave.geteid(),&contract_code, "call", &[],  &pubkey, &address,100_000).expect("Execution failed");
->>>>>>> daf859a4
         assert_eq!(from_utf8(&result.output).unwrap(), "157");
     }
 }