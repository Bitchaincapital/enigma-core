--- conflicted
+++ resolved
@@ -48,8 +48,8 @@
 pub use crate::esgx::ocalls_u::{ocall_get_deltas, ocall_get_deltas_sizes, ocall_get_home, ocall_get_state, ocall_get_state_size,
                                 ocall_new_delta, ocall_save_to_memory, ocall_update_state};
 
-<<<<<<< HEAD
-use networking::{ipc_listener, IpcListener};
+use crate::networking::{constants, ipc_listener, IpcListener};
+use crate::db::DB;
 use crate::cli::Opt;
 use structopt::StructOpt;
 use futures::Future;
@@ -61,52 +61,34 @@
     let loggers = logging::get_logger(opt.debug_stdout, datadir, opt.verbose).expect("Failed Creating the loggers");
     CombinedLogger::init(loggers).expect("Failed initializing the logger");
     debug!("CLI params: {:?}", opt);
-    let enclave = match esgx::general::init_enclave_wrapper() {
-        Ok(r) => {
-            trace!("[+] Init Enclave Successful {}!", r.geteid());
-            r
-        }
-        Err(x) => {
-            error!("[-] Init Enclave Failed {}!", x.as_str());
-            return;
-        }
-    };
-    let server = IpcListener::new(&format!("tcp://*:{}", opt.port));
-    server.run(move |multi| ipc_listener::handle_message(multi, &opt.spid, enclave.geteid())).wait().unwrap();
-=======
-use crate::networking::{constants, ipc_listener, IpcListener};
-use crate::db::DB;
 
-fn main() {
     let enclave = esgx::general::init_enclave_wrapper().expect("[-] Init Enclave Failed");
     let eid = enclave.geteid();
     info!("[+] Init Enclave Successful {}!", eid);
     let enigma_dir = esgx::general::storage_dir();
+
     let mut db = DB::new(enigma_dir, true).expect("Failed initializing the DB");
+    let server = IpcListener::new(&format!("tcp://*:{}", opt.port));
 
-    let server = IpcListener::new(constants::CONNECTION_STR);
     server
-        .run(move |multi| ipc_listener::handle_message(&mut db, multi, eid))
+        .run(move |multi| ipc_listener::handle_message(&mut db, multi, &opt.spid, eid))
         .wait()
         .unwrap();
->>>>>>> de4dfaf4
 }
 
 #[cfg(test)]
 mod tests {
     use crate::esgx::general::init_enclave_wrapper;
     use sgx_types::*;
-<<<<<<< HEAD
+    use crate::db::tests::create_test_db;
+    use enigma_types::RawPointer;
     use simplelog::TermLogger;
     use log::LevelFilter;
 
-=======
-    use crate::db::tests::create_test_db;
-    use enigma_types::RawPointer;
->>>>>>> de4dfaf4
     extern "C" {
         fn ecall_run_tests(eid: sgx_enclave_id_t, db_ptr: *const RawPointer) -> sgx_status_t;
     }
+
 
     pub fn log_to_stdout(level: LevelFilter) {
         TermLogger::init(level, Default::default()).unwrap();
@@ -114,18 +96,11 @@
 
     #[test]
     pub fn test_enclave_internal() {
-<<<<<<< HEAD
-        // initiate the enclave
-        let enclave = init_enclave_wrapper().unwrap();
-        let ret = unsafe { ecall_run_tests(enclave.geteid()) };
-=======
         let (mut db, _dir) = create_test_db();
         let enclave = init_enclave_wrapper().unwrap();
         let db_ptr = unsafe { RawPointer::new_mut(&mut db) };
         let ret = unsafe { ecall_run_tests(enclave.geteid(), &db_ptr as *const RawPointer) };
->>>>>>> de4dfaf4
 
         assert_eq!(ret, sgx_status_t::SGX_SUCCESS);
-        enclave.destroy();
     }
 }