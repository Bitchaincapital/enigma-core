--- conflicted
+++ resolved
@@ -98,7 +98,7 @@
     // Instantiate a module
     let instance = ModuleInstance::new(module, &imports).expect("failed to instantiate wasm module").assert_no_start();
 
-    let mut runtime = Runtime::new_with_state(gas_limit, instantiation_resolver.memory_ref(), params, state, &function_name, types);
+    let mut runtime = Runtime::new_with_state(gas_limit, instantiation_resolver.memory_ref(), params, state, function_name, types);
 
     match instance.invoke_export("call", &[], &mut runtime) {
         Ok(_v) => {
@@ -118,11 +118,7 @@
     execute(&module, gas_limit, state, function_name, types, params)
 }
 
-<<<<<<< HEAD
-pub fn execute_constructor(code: &[u8], gas_limit: u64, state: ContractState) -> Result<RuntimeResult, EnclaveError> {
-=======
 pub fn execute_constructor(code: &[u8], gas_limit: u64, state: ContractState, params: Vec<u8>) -> Result<RuntimeResult, EnclaveError>{
->>>>>>> daf859a4
     let module = Module::from_buffer(&code)?;
     execute(&module, gas_limit, state, "".to_string(), "".to_string(), params)
 }
