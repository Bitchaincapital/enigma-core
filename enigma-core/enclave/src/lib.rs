--- conflicted
+++ resolved
@@ -242,35 +242,20 @@
     let state = execution::get_state(*address)?;
 
     let (types, function_name) = get_types(callable)?;
-<<<<<<< HEAD
-    let types_vector = extract_types(&types.to_string());
-
-    let inputs_key = km_t::users::DH_KEYS
-        .lock_expect("User DH Key")
-=======
+
 //    let types_vector = extract_types(&types.to_string());
     let inputs_key = km_t::users::DH_KEYS.lock_expect("User DH Key")
->>>>>>> daf859a4
         .remove(&user_key[..])
         .ok_or(EnclaveError::KeyError { key_type: "Missing DH Key".to_string(), key: "".to_string() })?;
 
     let decrypted_args = decrypt_args(&callable_args_slice, &inputs_key)?;
 
-<<<<<<< HEAD
-    let params = match evm_t::abi::encode_params(&types_vector[..], &args_vector[..], false) {
-        Ok(v) => v,
-        Err(e) => {
-            return Err(EnclaveError::ExecutionError { code: "interpretation of call parameters".to_string(), err: e.to_string() });
-        }
-    };
-=======
-//    let params = match evm_t::abi::encode_params(&types_vector[..], &args_vector[..], true){
+//    let params = match evm_t::abi::encode_params(&types_vector[..], &args_vector[..], false) {
 //        Ok(v) => v,
 //        Err(e) => {
-//            return Err(EnclaveError::ExecutionError{code: "interpretation of call parameters".to_string(), err: e.to_string()});
-//        },
+//            return Err(EnclaveError::ExecutionError { code: "interpretation of call parameters".to_string(), err: e.to_string() });
+//        }
 //    };
->>>>>>> daf859a4
 
     let exec_res = execution::execute_call(&bytecode_slice, gas_limit, state, function_name, types, decrypted_args.clone())?;
 
@@ -346,14 +331,9 @@
     let inputs_key = km_t::users::DH_KEYS
         .lock_expect("User DH Key")
         .remove(&user_key[..])
-<<<<<<< HEAD
-        .ok_or(EnclaveError::KeyError { key_type: "Missing DH Key".to_string(), key: "".to_string() })?;
-    // TODO: decrypt and parse the args
-=======
         .ok_or(EnclaveError::KeyError {key_type: "Missing DH Key".to_string(), key: "".to_string()})?;
 
     let decrypted_args = decrypt_args(args, &inputs_key)?;
->>>>>>> daf859a4
 
     let state = ContractState::new(*address);
 
