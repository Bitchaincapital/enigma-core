
#![crate_name = "enigmacoreenclave"]
#![crate_type = "staticlib"]

#![cfg_attr(not(target_env = "sgx"), no_std)]
#![cfg_attr(target_env = "sgx", feature(rustc_private))]
#![cfg_attr(not(feature = "std"), feature(alloc))]
#![feature(slice_concat_ext)]


#[cfg(not(target_env = "sgx"))]
#[macro_use]
extern crate sgx_tstd as std;
#[macro_use]
extern crate sgx_tunittest;
extern crate sgx_types;
extern crate sgx_tse;
extern crate sgx_trts;
// sealing
extern crate sgx_tseal;
extern crate sgx_rand;


#[macro_use]
extern crate lazy_static;

extern crate sputnikvm;
extern crate hexutil;
extern crate bigint;
extern crate sputnikvm_network_classic;
extern crate enigma_tools_t;

#[macro_use]
extern crate error_chain;
extern crate rustc_hex as hex;
extern crate ethabi;
extern crate rlp;
mod evm_t;
mod ocalls_t;

use sgx_types::*;

use std::ptr;
<<<<<<< HEAD
use std::slice;
=======
>>>>>>> 7cae3801
use std::str::from_utf8;
use std::slice;
use hexutil::read_hex;
use evm_t::evm::call_sputnikvm;
use enigma_tools_t::cryptography_t;
use enigma_tools_t::common;
use enigma_tools_t::cryptography_t::asymmetric;
use enigma_tools_t::common::utils_t::{ToHex};
use enigma_tools_t::quote_t;
use evm_t::abi::prepare_evm_input;


lazy_static! { static ref SIGNINING_KEY: asymmetric::KeyPair = get_sealed_keys_wrapper(); }


#[no_mangle]
pub extern "C" fn ecall_get_registration_quote( target_info: &sgx_target_info_t , real_report: &mut sgx_report_t) -> sgx_status_t {
    println!("Generating Report with: {:?}", SIGNINING_KEY.get_pubkey()[..].to_hex());
    quote_t::create_report_with_data(&target_info ,real_report,&SIGNINING_KEY.get_pubkey())
}

fn get_sealed_keys_wrapper() -> asymmetric::KeyPair {
    // Get Home path via Ocall
    let mut path_buf = ocalls_t::get_home_path();
    // add the filename to the path: `keypair.sealed`
    path_buf.push("keypair.sealed");
    let sealed_path = path_buf.to_str().unwrap();

    cryptography_t::get_sealed_keys(&sealed_path)
}

#[no_mangle]
pub extern "C" fn ecall_get_signing_pubkey(pubkey: &mut [u8; 64]) {
    pubkey.clone_from_slice(&SIGNINING_KEY.get_pubkey());
}

#[no_mangle]
pub extern "C" fn ecall_evm(bytecode: *const u8, bytecode_len: usize,
                            callable: *const u8, callable_len: usize,
                            callable_args: *const u8, callable_args_len: usize,
                            preprocessor: *const u8, preprocessor_len: usize,
                            callback: *const u8, callback_len: usize,
                            output: *mut u8, vm_status: &mut u8, result_len: &mut usize) -> sgx_status_t {

    let bytecode_slice = unsafe { slice::from_raw_parts(bytecode, bytecode_len) };
    let callable_slice = unsafe { slice::from_raw_parts(callable, callable_len) };
    let callable_args_slice = unsafe { slice::from_raw_parts(callable_args, callable_args_len) };

    let data = match  prepare_evm_input(callable_slice, callable_args_slice){
        Ok(v) => v,
        Err(_e) => return sgx_status_t::SGX_ERROR_UNEXPECTED,
    };

    let bytecode = read_hex(from_utf8(bytecode_slice).unwrap()).unwrap();

    let mut res = call_sputnikvm(bytecode, data);
    let s: &mut [u8] = &mut res.1[..];
    *result_len = s.len();
    println!("{:?}", *result_len);

    *vm_status = res.0;
    unsafe {
        ptr::copy_nonoverlapping(s.as_ptr(), output, s.len());
    }
    sgx_status_t::SGX_SUCCESS
}

pub mod tests {
    extern crate sgx_tunittest;
    extern crate sgx_tstd as std;
    extern crate enigma_tools_t;

    use sgx_tunittest::*;
    use std::vec::Vec;
    use std::string::String;
    use enigma_tools_t::cryptography_t::asymmetric::tests::*;
    use enigma_tools_t::cryptography_t::symmetric::tests::*;
    use enigma_tools_t::storage_t::tests::*;

    // TODO: Fix the tests.
    #[no_mangle]
    pub extern "C" fn ecall_run_tests() {
        rsgx_unit_tests!(
        test_full_sealing_storage,
        test_signing,
        test_ecdh,
        test_rand_encrypt_decrypt,
        test_encryption,
        test_decryption
    );

    }
}<|MERGE_RESOLUTION|>--- conflicted
+++ resolved
@@ -41,10 +41,6 @@
 use sgx_types::*;
 
 use std::ptr;
-<<<<<<< HEAD
-use std::slice;
-=======
->>>>>>> 7cae3801
 use std::str::from_utf8;
 use std::slice;
 use hexutil::read_hex;
