--- conflicted
+++ resolved
@@ -53,19 +53,13 @@
 use enigma_tools_t::common::errors_t::EnclaveError;
 use enigma_tools_t::cryptography_t::asymmetric;
 use enigma_tools_t::{common, cryptography_t, quote_t};
+use enigma_tools_t::build_arguments_g::*;
 use enigma_types::EnclaveReturn;
 
 use sgx_types::*;
 use std::string::ToString;
 use std::vec::Vec;
-<<<<<<< HEAD
 use std::{ptr, slice, str, mem};
-
-=======
-use std::{ptr, slice, str};
-use wasm_g::execution;
-use enigma_tools_t::build_arguments_g::*;
->>>>>>> ad2a4840
 
 lazy_static! {
     pub(crate) static ref SIGNINING_KEY: asymmetric::KeyPair = get_sealed_keys_wrapper();
@@ -113,12 +107,6 @@
 /// * `output_len` - the length of the output
 /// Ecall for invocation of the external function `callable` of deployed contract `bytecode`.
 // TODO: add arguments of callable.
-<<<<<<< HEAD
-pub unsafe extern "C" fn ecall_execute(bytecode: *const u8, bytecode_len: usize, callable: *const u8,
-                                       callable_len: usize, output_ptr: *mut u64, delta_data_ptr: *mut u64,
-                                       delta_hash_out: &mut [u8; 32], delta_index_out: *mut u32) -> EnclaveReturn {
-
-=======
 pub unsafe extern "C" fn ecall_execute(bytecode: *const u8, bytecode_len: usize,
                                        callable: *const u8, callable_len: usize,
                                        callable_args: *const u8, callable_args_len: usize,
@@ -126,7 +114,6 @@
                                        delta_hash_out: &mut [u8; 32], delta_index_out: *mut u32,
                                        ethereum_payload_ptr: *mut u64,
                                        ethereum_contract_addr: &mut [u8; 20]) -> EnclaveReturn {
->>>>>>> ad2a4840
     let bytecode_slice = slice::from_raw_parts(bytecode, bytecode_len);
     let callable_slice = slice::from_raw_parts(callable, callable_len);
     let callable_args_slice = slice::from_raw_parts(callable_args, callable_args_len);
@@ -224,11 +211,7 @@
     }
 }
 
-<<<<<<< HEAD
-
-unsafe fn ecall_execute_internal(bytecode_slice: &[u8], callable_slice: &[u8], output_ptr: *mut u64,
-                                 delta_data_ptr: *mut u64, delta_hash_out: &mut [u8; 32], delta_index_out: *mut u32) -> Result<(), EnclaveError> {
-=======
+
 unsafe fn ecall_execute_internal(bytecode_slice: &[u8],
                                  callable_slice: &[u8],
                                  callable_args_slice: &[u8],
@@ -238,7 +221,6 @@
                                  delta_index_out: *mut u32,
                                  ethereum_payload_ptr: *mut u64,
                                  ethereum_contract_addr: &mut [u8; 20]) -> Result<(), EnclaveError> {
->>>>>>> ad2a4840
     let callable = str::from_utf8(callable_slice)?;
     let callable_args = hexutil::read_hex(str::from_utf8(callable_args_slice).unwrap()).unwrap();
     let state = execution::get_state();
