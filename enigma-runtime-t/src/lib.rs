#![no_std]

/// Enigma runtime implementation

#[macro_use]
extern crate sgx_tstd as std;
extern crate sgx_types;
#[macro_use]
extern crate serde_json;
#[macro_use]
extern crate serde_derive;
extern crate serde;
extern crate rmp_serde as rmps;
extern crate enigma_tools_t;
extern crate json_patch;
extern crate wasmi;
extern crate hexutil;

use wasmi::{MemoryRef, RuntimeArgs, RuntimeValue, Trap, Externals};
use std::vec::Vec;
use std::string::ToString;
use enigma_tools_t::common::errors_t::EnclaveError;
use std::str;
use std::string::String;

pub mod data;
pub mod ocalls_t;
pub mod eng_resolver;
use data::{ContractState, StatePatch, DeltasInterface, IOInterface};

#[derive(Debug, Clone)]
pub struct RuntimeResult{
    pub state_delta: Option<StatePatch>,
    pub updated_state: Option<ContractState>,
    pub result: Vec<u8>,
    pub ethereum_payload: Vec<u8>,
    pub ethereum_contract_addr: [u8;20]
}

#[derive(Debug, Clone)]
pub struct Runtime {
    memory: MemoryRef,
    function_name: String,
    args_types: String,
    args: Vec<u8>,
    result: RuntimeResult,
    init_state: ContractState,
    current_state: ContractState,
}

impl Runtime {

<<<<<<< HEAD
    pub fn new(memory: MemoryRef, args: Vec<u8>, contract_id: [u8; 32]) -> Runtime {
        let init_state = ContractState::new( contract_id );
=======
    pub fn new(memory: MemoryRef, args: Vec<u8>, contract_id: [u8; 32], function_name: &String, args_types: String) -> Runtime {
        let init_state = ContractState::new( contract_id.clone() );
>>>>>>> ad2a4840
        let current_state = ContractState::new(contract_id);
        let result = RuntimeResult{ result: Vec::new(),
                                    state_delta: None,
                                    updated_state: None,
                                    ethereum_payload: Vec::new(),
                                    ethereum_contract_addr: [0u8;20]};
        let function_name = function_name.to_string();

        Runtime { memory, function_name, args_types, args, result, init_state, current_state }
    }

    pub fn new_with_state(memory: MemoryRef, args: Vec<u8>, state: ContractState, function_name: &String, args_types: String) -> Runtime{
        let init_state = state.clone();
        let current_state = state;
        let result = RuntimeResult{ result: Vec::new(),
                                    state_delta: None,
                                    updated_state: None,
                                    ethereum_payload: Vec::new(),
                                    ethereum_contract_addr: [0u8;20]};
        let function_name = function_name.to_string();

        Runtime { memory, function_name, args_types, args, result, init_state, current_state }
    }

    fn fetch_args_length(&mut self) -> RuntimeValue {
        RuntimeValue::I32(self.args.len() as i32)
    }

    fn fetch_args(&mut self, args: RuntimeArgs) -> Result<(), EnclaveError> {
        let ptr: u32 = args.nth_checked(0)?;

        match self.memory.set(ptr, &self.args){
            Ok(_v) => Ok(()),
            Err(e) => return Err(EnclaveError::ExecutionError{code: "fetching arguments".to_string(), err: e.to_string()}),
        }
    }

    fn fetch_function_name_length(&mut self) -> RuntimeValue {
        RuntimeValue::I32(self.function_name.len() as i32)
    }

    fn fetch_function_name(&mut self, args: RuntimeArgs) -> Result<(), EnclaveError> {
        let ptr: u32 = args.nth_checked(0)?;

        match self.memory.set(ptr, &self.function_name.as_bytes()){
            Ok(_v) => Ok(()),
            Err(e) => return Err(EnclaveError::ExecutionError{code: "fetching function name".to_string(), err: e.to_string()}),
        }
    }

    fn fetch_types_length(&mut self) -> RuntimeValue {
        RuntimeValue::I32(self.args_types.len() as i32)
    }

    fn fetch_types(&mut self, args: RuntimeArgs) -> Result<(), EnclaveError> {
        let ptr: u32 = args.nth_checked(0)?;

        match self.memory.set(ptr, &self.args_types.as_bytes()){
            Ok(_v) => Ok(()),
            Err(e) => return Err(EnclaveError::ExecutionError{code: "fetching arguments' types".to_string(), err: e.to_string()}),
        }
    }
    /// args:
    /// * `value` - value holder: the start address of value in memory
    /// * `value_len` - the length of value holder
    ///
    /// Copy memory starting address 0 of length 'value_len' to `value` and to `self.result.result`
    pub fn from_memory(&mut self, args: RuntimeArgs) -> Result<(), EnclaveError> {
        let value: u32 = args.nth_checked(0).unwrap();
        let value_len: i32 = args.nth_checked(1).unwrap();

        let mut buf = Vec::with_capacity(value_len as usize);
        for _ in 0..value_len{
            buf.push(0);
        }

        match self.memory.get_into(0, &mut buf[..]) {
            Ok( () ) => {
                match self.memory.set(value, &buf[..]) {
                    Ok( () ) => {
                        self.result.result = match self.memory.get(0, value_len as usize) {
                            Ok(v) => v,
                            Err(e) => return Err(EnclaveError::ExecutionError {code: "ret code".to_string(), err: e.to_string()}),
                        };
                    },
                    Err(e) => return Err(EnclaveError::ExecutionError {code: "memory".to_string(), err: e.to_string()}),
                }
                Ok(())
            },
            Err(e) => Err(EnclaveError::ExecutionError {code: "memory".to_string(), err: e.to_string()}),
        }
    }

    /// args:
    /// * `key` - the start address of key in memory
    /// * `key_len` - the length of key
    ///
    /// Read `key` from the memory, then read from the state the value under the `key`
    /// and copy it to the memory at address 0.
    pub fn read_state (&mut self, args: RuntimeArgs) -> Result<i32, EnclaveError> {
        let key = args.nth_checked(0);
        let key_len: u32 = args.nth_checked(1).unwrap();
        let mut buf = Vec::with_capacity(key_len as usize);
        for _ in 0..key_len{
            buf.push(0);
        }
        match self.memory.get_into(key.unwrap(), &mut buf[..]) {
            Ok( () ) => (),
            Err(e) => return Err(EnclaveError::ExecutionError {code: "read state".to_string(), err: e.to_string()}),
        }
        let key1 = str::from_utf8(&buf)?;
        let value_vec = serde_json::to_vec(&self.current_state.json[key1]).expect("Failed converting Value to vec in Runtime while reading state");
        self.memory.set(0, &value_vec).unwrap(); // TODO: Impl From so we could use `?`
        Ok( value_vec.len() as i32 )

    }

    /// args:
    /// * `key` - the start address of key in memory
    /// * `key_len` - the length of the key
    /// * `value` - the start address of value in memory
    /// * `value_len` - the length of the value
    ///
    /// Read `key` and `value` from memory, and write (key, value) pair to the state
    pub fn write_state (&mut self, args: RuntimeArgs) -> Result<(), EnclaveError>{
        let key = args.nth_checked(0);
        let key_len: u32 = args.nth_checked(1).unwrap();
        let value: u32 = args.nth_checked(2).unwrap();
        let value_len: u32 = args.nth_checked(3).unwrap();

        let mut buf = Vec::with_capacity(key_len as usize);
        for _ in 0..key_len {
            buf.push(0);
        }

        match self.memory.get_into(key.unwrap(), &mut buf[..]){
            Ok(v) => v,
            Err(e) => return Err(EnclaveError::ExecutionError {code: "write state".to_string(), err: e.to_string()}),
        }

        let mut val = Vec::with_capacity(value_len as usize);
        for _ in 0..value_len {
            val.push(0);
        }

        match self.memory.get_into(value, &mut val[..]){
            Ok(v) => v,
            Err(e) => return Err(EnclaveError::ExecutionError {code: "write state".to_string(), err: e.to_string()}),
        }

        let key1 = str::from_utf8(&buf)?;
        let value: serde_json::Value = serde_json::from_slice(&val).expect("Failed converting into Value while writing state in Runtime");
        self.current_state.write_key(key1, &value).unwrap();
        Ok(())
    }

    /// args:
    /// * `payload` - the start address of key in memory
    /// * `payload_len` - the length of the key
    ///
    /// Read `payload` from memory, and write it to result
    pub fn write_payload (&mut self, args: RuntimeArgs) -> Result<(), EnclaveError>{
        let payload = args.nth_checked(0)?;
        let payload_len: u32 = args.nth_checked(1)?;

        self.result.ethereum_payload = Vec::with_capacity(payload_len as usize);
        for _ in 0..payload_len {
            self.result.ethereum_payload.push(0);
        }

        match self.memory.get_into(payload, &mut self.result.ethereum_payload[..]){
            Ok(v) => v,
            Err(e) => return Err(EnclaveError::ExecutionError{code: "write payload".to_string(), err: e.to_string()}),
        }

        Ok(())
    }

    /// args:
    /// * `address` - the start address of key in memory
    ///
    /// Read `address` from memory, and write it to result
    pub fn write_address (&mut self, args: RuntimeArgs) -> Result<(), EnclaveError>{
        let address = args.nth_checked(0)?;

        match self.memory.get_into(address, &mut self.result.ethereum_contract_addr[..]){
            Ok(v) => v,
            Err(e) => return Err(EnclaveError::ExecutionError{code: "write payload".to_string(), err: e.to_string()}),
        }

        Ok(())
    }


    /// args:
    /// * `ptr` - the start address in memory
    /// * `len` - the length
    ///
    /// Copy the memory of length `len` starting at address `ptr` to `self.result.result`
    pub fn ret(&mut self, args: RuntimeArgs) -> Result<(), EnclaveError> {
        let ptr: u32 = args.nth_checked(0)?;
        let len: u32 = args.nth_checked(1)?;

        self.result.result = match self.memory.get(ptr, len as usize){
            Ok(v)=>v,
            Err(e)=>return Err(EnclaveError::ExecutionError {code: "Error in getting value from runtime memory".to_string(), err: e.to_string()}),
        };
        Ok(())
    }

    /// Destroy the runtime, returning currently recorded result of the execution
    pub fn into_result(mut self) -> /*Vec<u8>*/Result<RuntimeResult, EnclaveError> {
        //self.result.result.to_owned()
        self.result.state_delta =
            match ContractState::generate_delta(&self.init_state, &self.current_state) {
                Ok(v) => Some(v),
                Err(e) => return Err(EnclaveError::ExecutionError {code: "Error in generating state delta".to_string(), err: e.to_string()}),
            };

        self.result.updated_state = Some(self.current_state);
        Ok(self.result.clone())
    }

    pub fn eprint(&mut self, args: RuntimeArgs) -> Result<(), EnclaveError> {
        let msg_ptr: u32 = args.nth_checked(0)?;
        let msg_len: u32 = args.nth_checked(1)?;
        match self.memory.get(msg_ptr, msg_len as usize) {
            Ok(res) => {
                let st = str::from_utf8(&res)?;
                println!("PRINT: {}", st);

            },
            Err(e) => return Err(EnclaveError::ExecutionError {code: "Error in Logging debug".to_string(), err: e.to_string()}),
        }
        Ok(())
    }


}

impl Externals for Runtime {

    fn invoke_index(&mut self, index: usize, args: RuntimeArgs) -> Result<Option<RuntimeValue>, Trap> {
        match index {
            eng_resolver::ids::RET_FUNC => {
                Runtime::ret(self, args);
                Ok(None)
            }
            eng_resolver::ids::WRITE_STATE_FUNC => {
                Runtime::write_state(self, args);
                Ok(None)
            }
            eng_resolver::ids::READ_STATE_FUNC => {
                Ok(Some(RuntimeValue::I32(Runtime::read_state(self, args).unwrap())))
            }
            eng_resolver::ids::FROM_MEM_FUNC => {
                Runtime::from_memory(self, args);
                Ok(None)
            }

            eng_resolver::ids::EPRINT_FUNC => {
                Runtime::eprint(self, args);
                Ok(None)
            }

            eng_resolver::ids::NAME_LENGTH_FUNC => {
                Ok(Some(Runtime::fetch_function_name_length(self)))
            }

            eng_resolver::ids::NAME_FUNC => {
                &mut Runtime::fetch_function_name(self, args);
                Ok(None)
            }

            eng_resolver::ids::ARGS_LENGTH_FUNC => {
                Ok(Some(Runtime::fetch_args_length(self)))
            }

            eng_resolver::ids::ARGS_FUNC => {
                &mut Runtime::fetch_args(self, args);
                Ok(None)
            }

            eng_resolver::ids::TYPES_LENGTH_FUNC => {
                Ok(Some(Runtime::fetch_types_length(self)))
            }

            eng_resolver::ids::TYPES_FUNC => {
                &mut Runtime::fetch_types(self, args);
                Ok(None)
            }

            eng_resolver::ids::WRITE_PAYLOAD_FUNC => {
                &mut Runtime::write_payload(self, args);
                Ok(None)
            }

            eng_resolver::ids::WRITE_ADDRESS_FUNC => {
                &mut Runtime::write_address(self, args);
                Ok(None)
            }

            _ => unimplemented!("Unimplemented function at {}", index),
        }
    }
}<|MERGE_RESOLUTION|>--- conflicted
+++ resolved
@@ -50,13 +50,8 @@
 
 impl Runtime {
 
-<<<<<<< HEAD
-    pub fn new(memory: MemoryRef, args: Vec<u8>, contract_id: [u8; 32]) -> Runtime {
+    pub fn new(memory: MemoryRef, args: Vec<u8>, contract_id: [u8; 32], function_name: &String, args_types: String) -> Runtime {
         let init_state = ContractState::new( contract_id );
-=======
-    pub fn new(memory: MemoryRef, args: Vec<u8>, contract_id: [u8; 32], function_name: &String, args_types: String) -> Runtime {
-        let init_state = ContractState::new( contract_id.clone() );
->>>>>>> ad2a4840
         let current_state = ContractState::new(contract_id);
         let result = RuntimeResult{ result: Vec::new(),
                                     state_delta: None,
@@ -327,7 +322,7 @@
             }
 
             eng_resolver::ids::NAME_FUNC => {
-                &mut Runtime::fetch_function_name(self, args);
+                Runtime::fetch_function_name(self, args);
                 Ok(None)
             }
 
@@ -336,7 +331,7 @@
             }
 
             eng_resolver::ids::ARGS_FUNC => {
-                &mut Runtime::fetch_args(self, args);
+                Runtime::fetch_args(self, args);
                 Ok(None)
             }
 
@@ -345,17 +340,17 @@
             }
 
             eng_resolver::ids::TYPES_FUNC => {
-                &mut Runtime::fetch_types(self, args);
+                Runtime::fetch_types(self, args);
                 Ok(None)
             }
 
             eng_resolver::ids::WRITE_PAYLOAD_FUNC => {
-                &mut Runtime::write_payload(self, args);
+                Runtime::write_payload(self, args);
                 Ok(None)
             }
 
             eng_resolver::ids::WRITE_ADDRESS_FUNC => {
-                &mut Runtime::write_address(self, args);
+                Runtime::write_address(self, args);
                 Ok(None)
             }
 
