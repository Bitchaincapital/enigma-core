--- conflicted
+++ resolved
@@ -11,14 +11,14 @@
 failure = "0.1.1"
 httparse = "=1.2.5"
 reqwest = "0.8.6"
-<<<<<<< HEAD
 etcommon-rlp = {rev = "0.2.3", default-features = false}
+base64 = "0.9.2"
+openssl = "0.10.10"
+rustc-hex = "1.0.0"
 # web3 utils 
 web3 = { git = 'https://github.com/tomusdrw/rust-web3.git' }
 libc = "0.2.41"
-rustc-hex = "1.0.0"
 tiny-keccak = "1.4.2"
-base64 = "0.9.1"
 # enigma contract 
 [dependencies.sgx_types]
 git = "https://github.com/baidu/rust-sgx-sdk.git"
@@ -27,8 +27,4 @@
 [dependencies.sgx_urts]
 git = "https://github.com/baidu/rust-sgx-sdk.git"
 rev = "v1.0.0"
-=======
-base64 = "0.9.2"
-openssl = "0.10.10"
-rustc-hex = "1.0.0"
->>>>>>> 33ddd7e8
+
