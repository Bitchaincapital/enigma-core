[package]
name = "enigma-tools-u"
version = "0.1.3"
authors = ["Isan-Rivkin <isan@enigma.co>"]
description = "Tools used by the untrusted part of the Enigma core and Principal node."
build = "build.rs"

[dependencies]
enigma-crypto = { path = "../enigma-crypto" }
enigma-types = { path = "../enigma-types" }

serde_json = "1.0"
serde = { version = "1.0", default-features = false, features=["serde_derive"] }
failure = "0.1.3"
reqwest = "0.9.5"
etcommon-rlp = { version = "0.2.4", default-features = false }
etcommon-bigint = "0.2"
base64 = "0.10.0"
openssl = "0.10"
rustc-hex = "1.0.0" # 2.0.1?
log = "0.4"
log-derive = "0.2.0"
simplelog = "0.5.3"
dirs = "1.0.4"
rustc-demangle = "=0.1.13"

# TODO: Change after a new version is released.
# Add more transport layers via features if needed.
<<<<<<< HEAD
web3 = { git = "https://github.com/tomusdrw/rust-web3.git", rev = "5503acb265eee45f58c0baaed8d0eca158388eb1", default-features = false, features=["http"] }
=======
web3 = { version  = "0.6", default-features = false, features=["http"]  }
>>>>>>> 2a26ba57
ethabi = "6.1.0"
unicase = "=2.2.0"


sgx_types = { git = "https://github.com/baidu/rust-sgx-sdk.git", rev = "v1.0.4" }
sgx_urts = { git = "https://github.com/baidu/rust-sgx-sdk.git", rev = "v1.0.4" }<|MERGE_RESOLUTION|>--- conflicted
+++ resolved
@@ -26,11 +26,7 @@
 
 # TODO: Change after a new version is released.
 # Add more transport layers via features if needed.
-<<<<<<< HEAD
-web3 = { git = "https://github.com/tomusdrw/rust-web3.git", rev = "5503acb265eee45f58c0baaed8d0eca158388eb1", default-features = false, features=["http"] }
-=======
 web3 = { version  = "0.6", default-features = false, features=["http"]  }
->>>>>>> 2a26ba57
 ethabi = "6.1.0"
 unicase = "=2.2.0"
 
