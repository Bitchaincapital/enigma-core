cargo-features = ["rename-dependency"]

[package]
name = "enigma-tools-u"
version = "0.1.3"
authors = ["Isan-Rivkin <isan@enigma.co>"]
description = "Tools used by the untrusted part of the Enigma core and Principal node."
build = "build.rs"

[dependencies]
serde_json = "1.0"
serde = "1.0"
serde_derive = "1.0"
<<<<<<< HEAD
failure = "=0.1.1"
failure_derive = "=0.1.1"
reqwest = "0.9.4"
etcommon-rlp = "0.2"
etcommon-bigint = "0.2"
=======
failure = "0.1.3"
failure_derive = "0.1.3"
reqwest = "0.9.5"
etcommon-rlp = "0.2.4"
>>>>>>> 3e9a2122
base64 = "0.10.0"
openssl = "0.10.16"
rustc-hex = "1.0.0" # 2.0.1?
web3 = { git = "https://github.com/tomusdrw/rust-web3.git" } #TODO: Change after a new version is released.
libc = "0.2.45"
tiny-keccak = "1.4.2"
ethabi = "6.1.0"
ethereum-types = "0.4"

sgx_types = { git = "https://github.com/baidu/rust-sgx-sdk.git", rev = "v1.0.4" }
sgx_urts = { git = "https://github.com/baidu/rust-sgx-sdk.git", rev = "v1.0.4" }<|MERGE_RESOLUTION|>--- conflicted
+++ resolved
@@ -1,5 +1,3 @@
-cargo-features = ["rename-dependency"]
-
 [package]
 name = "enigma-tools-u"
 version = "0.1.3"
@@ -11,18 +9,11 @@
 serde_json = "1.0"
 serde = "1.0"
 serde_derive = "1.0"
-<<<<<<< HEAD
-failure = "=0.1.1"
-failure_derive = "=0.1.1"
-reqwest = "0.9.4"
-etcommon-rlp = "0.2"
-etcommon-bigint = "0.2"
-=======
 failure = "0.1.3"
 failure_derive = "0.1.3"
 reqwest = "0.9.5"
 etcommon-rlp = "0.2.4"
->>>>>>> 3e9a2122
+etcommon-bigint = "0.2"
 base64 = "0.10.0"
 openssl = "0.10.16"
 rustc-hex = "1.0.0" # 2.0.1?
