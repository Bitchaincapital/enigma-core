--- conflicted
+++ resolved
@@ -13,13 +13,7 @@
 version = "0.1.0"
 dependencies = [
  "eng_wasm 0.1.0",
-<<<<<<< HEAD
- "eng_wasm_dispatch 0.1.0",
- "proc-macro2 0.4.24 (registry+https://github.com/rust-lang/crates.io-index)",
- "syn 0.15.22 (registry+https://github.com/rust-lang/crates.io-index)",
-=======
  "eng_wasm_derive 0.1.0",
->>>>>>> 33bdf876
 ]
 
 [[package]]
@@ -43,11 +37,7 @@
 ]
 
 [[package]]
-<<<<<<< HEAD
-name = "eng_wasm_dispatch"
-=======
 name = "eng_wasm_derive"
->>>>>>> 33bdf876
 version = "0.1.0"
 dependencies = [
  "eng_wasm 0.1.0",
