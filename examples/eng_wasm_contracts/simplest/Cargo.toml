--- conflicted
+++ resolved
@@ -4,13 +4,7 @@
 
 [dependencies]
 eng_wasm = {path = "../../../eng_wasm"}
-<<<<<<< HEAD
-eng_wasm_dispatch = {path = "../../../eng_wasm/dispatch"}
-syn = { version = "0.15.12", features = ["full", "extra-traits"] }
-proc-macro2 = "0.4.21"
-=======
 eng_wasm_derive = {path = "../../../eng_wasm/derive"}
->>>>>>> 33bdf876
 
 [lib]
 crate-type = ["cdylib"]
