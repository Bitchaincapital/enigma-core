--- conflicted
+++ resolved
@@ -10,17 +10,9 @@
 [features]
 default = []
 
-<<<<<<< HEAD
 [dependencies]
 libsecp256k1 = { path = "../thirdparties/libsecp256k1-rs" }
 ring = { path = "../thirdparties/ring" }
-
-[target.'cfg(not(target_env = "sgx"))'.dependencies]
-sgx_types = { path = "/root/sgx/sgx_types" }
-sgx_tstd = { path = "/root/sgx/sgx_tstd" }
-sgx_trts = {path = "/root/sgx/sgx_trts"}
-sgx_tse = { path = "/root/sgx/sgx_tse"}
-=======
 
 [target.'cfg(not(target_env = "sgx"))'.dependencies.sgx_types]
 git = "https://github.com/baidu/rust-sgx-sdk.git"
@@ -38,7 +30,6 @@
 git = "https://github.com/baidu/rust-sgx-sdk.git"
 rev = "v1.0.0"
 
->>>>>>> 7ac58f26
 # no real reason added while debugging create_report
 [target.'cfg(not(target_env = "sgx"))'.dependencies.sgx_tdh]
 git = "https://github.com/baidu/rust-sgx-sdk.git"
