[package]
name = "eng-wasm-derive"
<<<<<<< HEAD
version = "0.1.4" # upgrade version in eng-wasm dependancy as well (if needed)
=======
version = "0.1.5" # upgrade version in eng-wasm dependancy as well (if needed)
>>>>>>> c54c56a1
authors = ["moria <moria@enigma.co>"]
license = "AGPL-3.0"
description = "Enigma library for creating Secret Contracts"
keywords = ["wasm", "webassembly", "blockchain", "sgx", "enigma"]
categories = ["wasm"]

[dependencies]
<<<<<<< HEAD
eng-wasm = { version = "0.1.4", path = "../" }
=======
eng-wasm = { version = "0.1.5", path = "../" }
>>>>>>> c54c56a1
proc-macro2 = "0.4"
quote = "0.6"
syn = { version = "0.15", features = ["full"] }
#syn = { version = "0.15", features = ["full", "extra-traits"] } # for debug purposes
failure = { version = "0.1.5", default-features = false, features = ["derive"] }
ethabi = "6.1"
serde_json = "1.0"
tiny-keccak = "1.4"

[lib]
proc-macro = true<|MERGE_RESOLUTION|>--- conflicted
+++ resolved
@@ -1,10 +1,6 @@
 [package]
 name = "eng-wasm-derive"
-<<<<<<< HEAD
-version = "0.1.4" # upgrade version in eng-wasm dependancy as well (if needed)
-=======
 version = "0.1.5" # upgrade version in eng-wasm dependancy as well (if needed)
->>>>>>> c54c56a1
 authors = ["moria <moria@enigma.co>"]
 license = "AGPL-3.0"
 description = "Enigma library for creating Secret Contracts"
@@ -12,11 +8,7 @@
 categories = ["wasm"]
 
 [dependencies]
-<<<<<<< HEAD
-eng-wasm = { version = "0.1.4", path = "../" }
-=======
 eng-wasm = { version = "0.1.5", path = "../" }
->>>>>>> c54c56a1
 proc-macro2 = "0.4"
 quote = "0.6"
 syn = { version = "0.15", features = ["full"] }
