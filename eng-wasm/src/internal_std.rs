--- conflicted
+++ resolved
@@ -1,30 +1,15 @@
 pub extern crate std;
 
 pub use self::std::fmt;
-<<<<<<< HEAD
-// pub use self::std::prelude::v1::*;
+
 pub use self::std::{
     io, iter, mem,
-    slice::SliceConcatExt,
+    slice::Join,
     str::from_utf8,
     string::{String, ToString},
     vec::Vec,
 };
 
-// pub fn zeroed_vec(s: usize) -> Vec<u8>  {
-=======
-//pub use self::std::prelude::v1::*;
-pub use self::std::iter;
-pub use self::std::string::{ToString, String};
-pub use self::std::vec::Vec;
-pub use self::std::mem;
-pub use self::std::str::from_utf8;
-pub use self::std::io;
-pub use self::std::slice::Join;
-//pub fn zeroed_vec(s: usize) -> Vec<u8>  {
->>>>>>> b597ed7b
-//    vec![0u8; s]
-//}
 #[macro_use]
 pub(crate) mod std_macro {
     #[macro_export]
