use sgx_tseal::SgxSealedData;
#[cfg(not(target_env = "sgx"))]
use sgx_types::{sgx_attributes_t, sgx_sealed_data_t, sgx_status_t};
use sgx_types::marker::ContiguousMemory;
use std::io::{self, Read, Write};
use std::string::*;
use std::untrusted::fs::File;
use std::untrusted::fs::remove_file;

use enigma_crypto::asymmetric;
<<<<<<< HEAD

use crate::common::errors_t::EnclaveError;
=======
use crate::common::errors_t::{EnclaveError, EnclaveError::*, EnclaveSystemError::*};
>>>>>>> 61777bf0

pub const SEALING_KEY_SIZE: usize = 32;
pub const SEAL_LOG_SIZE: usize = 2048;

#[derive(Copy, Clone, Default, Debug)]
pub struct SecretKeyStorage {
    pub version: u32,
    pub data: [u8; SEALING_KEY_SIZE],
}
unsafe impl ContiguousMemory for SecretKeyStorage {}

impl SecretKeyStorage {
    /// safe seal
    /// param: the_data : clear text to be sealed
    /// param: sealed_log_out : the output of the sealed data
    pub fn seal_key(&self, sealed_log_out: &mut [u8; SEAL_LOG_SIZE]) {
        let additional: [u8; 0] = [0_u8; 0];
        let attribute_mask = sgx_attributes_t { flags: 0xffff_ffff_ffff_fff3, xfrm: 0 };
        let sealed_data = SgxSealedData::<SecretKeyStorage>::seal_data_ex(
            sgx_types::SGX_KEYPOLICY_MRENCLAVE, //key policy
            attribute_mask,
            0, //misc mask
            &additional,
            &self,
        )
        .unwrap();
        // to sealed_log ->
        //    let mut sealed_log_arr:[u8;2048] = [0;2048];
        let sealed_log = sealed_log_out.as_mut_ptr();
        let sealed_log_size: usize = 2048;
        to_sealed_log(&sealed_data, sealed_log, sealed_log_size as u32);
    }

    // TODO: Add Error Handling.
    /// unseal key
    /// param: sealed_log_in : the encrypted blob
    /// param: udata : the SecreyKeyStorage (clear text)
    pub fn unseal_key(sealed_log_in: &mut [u8]) -> Option<SecretKeyStorage> {
        let sealed_log_size: usize = SEAL_LOG_SIZE;
        let sealed_log = sealed_log_in.as_mut_ptr();
        let sealed_data = from_sealed_log::<SecretKeyStorage>(sealed_log, sealed_log_size as u32)?;
        let unsealed_result = sealed_data.unseal_data();
        match unsealed_result {
            Ok(unsealed_data) => {
                let mut udata = unsealed_data.get_decrypt_txt();
                Some(*udata)
            }
            Err(err) => {
                // TODO: Handle this. It can causes panic in Simulation Mode until deleting the file.
                if err == sgx_status_t::SGX_ERROR_MAC_MISMATCH {
                    None
                } else {
                    panic!(err)
                }
            }
        }
    }
}

fn to_sealed_log<T: Copy + ContiguousMemory>(sealed_data: &SgxSealedData<T>, sealed_log: *mut u8,
                                             sealed_log_size: u32, ) -> Option<*mut sgx_sealed_data_t> {
    unsafe { sealed_data.to_raw_sealed_data_t(sealed_log as *mut sgx_sealed_data_t, sealed_log_size) }
}

fn from_sealed_log<'a, T: Copy + ContiguousMemory>(sealed_log: *mut u8, sealed_log_size: u32) -> Option<SgxSealedData<'a, T>> {
    unsafe { SgxSealedData::<T>::from_raw_sealed_data_t(sealed_log as *mut sgx_sealed_data_t, sealed_log_size) }
}

// file system
pub fn save_sealed_key(path: &str, sealed_key: &[u8]) {
    let opt = File::create(path);
    if opt.is_ok() {
        debug_println!("Created file => {} ", path);
        let mut file = opt.unwrap();
        let result = file.write_all(&sealed_key);
        if result.is_ok() {
            debug_println!("success writting to file! ");
        } else {
            debug_println!("error writting to file! ");
        }
    }
}

pub fn load_sealed_key(path: &str, sealed_key: &mut [u8]) {
    let opt = File::open(path);
    if opt.is_ok() {
        debug_println!("Created file => {} ", path);
        let mut file = opt.unwrap();
        let result = file.read(sealed_key);
        if result.is_ok() {
            debug_println!("success writting to file! ");
        } else {
            debug_println!("error writting to file! ");
        }
    }
}

// TODO:: handle failure and return a result including the empty match
pub fn get_sealed_keys(sealed_path: &str) -> Result<asymmetric::KeyPair, EnclaveError> {
    // Open the file
    match File::open(sealed_path) {
        Ok(mut file) => {
            let mut sealed: [u8; SEAL_LOG_SIZE] = [0; SEAL_LOG_SIZE];
            match file.read(&mut sealed) {
                Ok(_v) => {}
                Err(_e) => {}
            }
            match SecretKeyStorage::unseal_key(&mut sealed) {
                // If the data is unsealed correctly return this KeyPair.
                Some(unsealed_data) => {
                    debug_println!("Succeeded reading key from file");
                    return Ok(asymmetric::KeyPair::from_slice(&unsealed_data.data)?);
                }
                // If the data couldn't get unsealed remove the file.
                None => {
                    debug_println!("Failed reading file, Removing");
                    match remove_file(sealed_path) {
                        Ok(_) => debug_println!("File removed"),
                        Err(err) => {
                            return Err(EnclaveError::KeyProvisionError { err: format!("Unable to remove sealed file: {:?}", err) })
                        }
                    }
                }
            };
        }
        Err(err) => {
            if err.kind() == io::ErrorKind::PermissionDenied {
                return Err(SystemError(PermissionError { file: sealed_path.to_string() }));
            }
        }
    }

    // Generate a new Keypair and seal it.
    let keypair = asymmetric::KeyPair::new()?;
    let data = SecretKeyStorage { version: 0x1, data: keypair.get_privkey() };
    let mut output: [u8; SEAL_LOG_SIZE] = [0; SEAL_LOG_SIZE];
    data.seal_key(&mut output);
    save_sealed_key(&sealed_path, &output);

    Ok(keypair)
}



#[cfg(debug_assertions)]
pub mod tests {
    use storage_t::*;

//use std::untrusted::fs::*;

    /* Test functions */
    pub fn test_full_sealing_storage() {
        // generate mock data
        let mut data = SecretKeyStorage::default();
        data.version = 0x1234;
        for i in 0..32 {
            data.data[i] = b'i';
        }
        // seal data
        let mut sealed_log_in: [u8; SEAL_LOG_SIZE] = [0; SEAL_LOG_SIZE];
        data.seal_key(&mut sealed_log_in);
        // save sealed_log to file
        let p = String::from("seal_test.sealed");
        save_sealed_key(&p, &sealed_log_in);
        // load sealed_log from file
        let mut sealed_log_out: [u8; SEAL_LOG_SIZE] = [0; SEAL_LOG_SIZE];
        load_sealed_key(&p, &mut sealed_log_out);
        // unseal data
        let unsealed_data = SecretKeyStorage::unseal_key(&mut sealed_log_out).unwrap();
        // compare data
        assert_eq!(data.data, unsealed_data.data);
        // delete the file
        let f = remove_file(&p);
        assert!(f.is_ok());
    }
}<|MERGE_RESOLUTION|>--- conflicted
+++ resolved
@@ -1,19 +1,13 @@
 use sgx_tseal::SgxSealedData;
+use sgx_types::marker::ContiguousMemory;
 #[cfg(not(target_env = "sgx"))]
 use sgx_types::{sgx_attributes_t, sgx_sealed_data_t, sgx_status_t};
-use sgx_types::marker::ContiguousMemory;
-use std::io::{self, Read, Write};
+use std::io::{Read, Write, self};
 use std::string::*;
+use std::untrusted::fs::remove_file;
 use std::untrusted::fs::File;
-use std::untrusted::fs::remove_file;
-
 use enigma_crypto::asymmetric;
-<<<<<<< HEAD
-
-use crate::common::errors_t::EnclaveError;
-=======
 use crate::common::errors_t::{EnclaveError, EnclaveError::*, EnclaveSystemError::*};
->>>>>>> 61777bf0
 
 pub const SEALING_KEY_SIZE: usize = 32;
 pub const SEAL_LOG_SIZE: usize = 2048;
@@ -130,12 +124,7 @@
                 // If the data couldn't get unsealed remove the file.
                 None => {
                     debug_println!("Failed reading file, Removing");
-                    match remove_file(sealed_path) {
-                        Ok(_) => debug_println!("File removed"),
-                        Err(err) => {
-                            return Err(EnclaveError::KeyProvisionError { err: format!("Unable to remove sealed file: {:?}", err) })
-                        }
-                    }
+                    remove_file(sealed_path);
                 }
             };
         }
@@ -161,8 +150,7 @@
 #[cfg(debug_assertions)]
 pub mod tests {
     use storage_t::*;
-
-//use std::untrusted::fs::*;
+    //use std::untrusted::fs::*;
 
     /* Test functions */
     pub fn test_full_sealing_storage() {
