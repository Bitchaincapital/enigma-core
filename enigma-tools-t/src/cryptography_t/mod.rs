--- conflicted
+++ resolved
@@ -16,14 +16,8 @@
     fn decrypt(enc: R, key: T) -> Result<Self, E>;
 }
 
-<<<<<<< HEAD
-/// Takes a list of variables and concat them together with lengths in between.
-/// What this does is appends the length of the messages before each message and make one big slice from all of them.
-=======
-
 /// Takes a list of variables and concat them together with lengths in between.
 /// What this does is appends the length of the messages before each message and makes one big slice from all of them.
->>>>>>> daf859a4
 /// e.g.: `S(H(len(a)+a, len(b)+b...))`
 /// # Examples
 /// ```
